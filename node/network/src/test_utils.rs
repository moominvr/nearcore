--- conflicted
+++ resolved
@@ -93,19 +93,23 @@
     let secret = create_secret();
     let root_config = test_config_with_secret(&addresses[0], vec![], secret);
     let handler = MockProtocolHandler::default();
-    let client = Arc::new(MockClient {});
+    let mock_client = Arc::new(MockClient::default());
     let root_service = Service::new(
         ProtocolConfig::default(),
         root_config,
         handler,
-        client.clone(),
+        mock_client.clone(),
     ).unwrap();
     let boot_node = addresses[0].clone() + "/p2p/" + &raw_key_to_peer_id_str(secret);
     let mut services = vec![root_service];
     for i in 1..num_services {
         let config = test_config(&addresses[i as usize], vec![boot_node.clone()]);
-        let service =
-            Service::new(ProtocolConfig::default(), config, handler, client.clone()).unwrap();
+        let service = Service::new(
+            ProtocolConfig::default(),
+            config,
+            handler,
+            mock_client.clone(),
+        ).unwrap();
         services.push(service);
     }
     services
@@ -113,7 +117,7 @@
 
 #[derive(Serialize, Deserialize, Debug, Clone, PartialEq, Eq)]
 pub struct MockBlockHeader {}
-#[derive(Serialize, Deserialize, Debug, Clone, PartialEq, Eq)]
+#[derive(Default, Serialize, Deserialize, Debug, Clone, PartialEq, Eq)]
 pub struct MockBlock {}
 
 impl Header for MockBlockHeader {
@@ -146,14 +150,10 @@
     }
 }
 
-<<<<<<< HEAD
 #[derive(Default)]
-pub struct MockClient {}
-=======
 pub struct MockClient {
     pub block: MockBlock,
 }
->>>>>>> f7408f3e
 
 impl Client<MockBlock> for MockClient {
     fn get_block(&self, id: &types::BlockId) -> Option<MockBlock> {
