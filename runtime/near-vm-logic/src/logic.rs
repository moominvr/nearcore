use crate::config::ExtCosts::*;
use crate::config::VMConfig;
use crate::context::VMContext;
use crate::dependencies::{External, MemoryLike};
use crate::gas_counter::GasCounter;
use crate::types::{
    AccountId, Balance, Gas, IteratorIndex, PromiseIndex, PromiseResult, ReceiptIndex, ReturnData,
    StorageUsage,
};
use crate::{ExtCosts, HostError, HostErrorOrStorageError, ValuePtr};
use byteorder::ByteOrder;
use near_runtime_fees::RuntimeFeesConfig;
use serde::{Deserialize, Serialize};
use std::collections::{HashMap, HashSet};
use std::mem::size_of;

type Result<T> = ::std::result::Result<T, HostErrorOrStorageError>;

pub struct VMLogic<'a> {
    /// Provides access to the components outside the Wasm runtime for operations on the trie and
    /// receipts creation.
    ext: &'a mut dyn External,
    /// Part of Context API and Economics API that was extracted from the receipt.
    context: VMContext,
    /// Parameters of Wasm and economic parameters.
    config: &'a VMConfig,
    /// Fees for creating (async) actions on runtime.
    fees_config: &'a RuntimeFeesConfig,
    /// If this method execution is invoked directly as a callback by one or more contract calls the
    /// results of the methods that made the callback are stored in this collection.
    promise_results: &'a [PromiseResult],
    /// Pointer to the guest memory.
    memory: &'a mut dyn MemoryLike,

    /// Keeping track of the current account balance, which can decrease when we create promises
    /// and attach balance to them.
    current_account_balance: Balance,
    /// Current amount of locked tokens, does not automatically change when staking transaction is
    /// issued.
    current_account_locked_balance: Balance,
    /// Storage usage of the current account at the moment
    current_storage_usage: StorageUsage,
    gas_counter: GasCounter,
    /// What method returns.
    return_data: ReturnData,
    /// Logs written by the runtime.
    logs: Vec<String>,
    /// Registers can be used by the guest to store blobs of data without moving them across
    /// host-guest boundary.
    registers: HashMap<u64, Vec<u8>>,

    /// Iterators that were created and can still be used.
    valid_iterators: HashSet<IteratorIndex>,
    /// Iterators that became invalidated by mutating the trie.
    invalid_iterators: HashSet<IteratorIndex>,

    /// The DAG of promises, indexed by promise id.
    promises: Vec<Promise>,
    /// Record the accounts towards which the receipts are directed.
    receipt_to_account: HashMap<ReceiptIndex, AccountId>,
}

/// Promises API allows to create a DAG-structure that defines dependencies between smart contract
/// calls. A single promise can be created with zero or several dependencies on other promises.
/// * If promise was created from a receipt (using `promise_create` or `promise_then`) then
///   `promise_to_receipt` is `Receipt`;
/// * If promise was created by merging several promises (using `promise_and`) then
///   `promise_to_receipt` is `NotReceipt` but has receipts of all promises it depends on.
#[derive(Debug)]
struct Promise {
    promise_to_receipt: PromiseToReceipts,
}

#[derive(Debug)]
enum PromiseToReceipts {
    Receipt(ReceiptIndex),
    NotReceipt(Vec<ReceiptIndex>),
}

macro_rules! memory_get {
    ($_type:ty, $name:ident) => {
        fn $name(&mut self, offset: u64, ) -> Result<$_type> {
            let mut array = [0u8; size_of::<$_type>()];
            self.memory_get_into(offset, &mut array)?;
            Ok(<$_type>::from_le_bytes(array))
        }
    };
}

macro_rules! memory_set {
    ($_type:ty, $name:ident) => {
        fn $name( &mut self, offset: u64, value: $_type, ) -> Result<()> {
            self.memory_set_slice(offset, &value.to_le_bytes())
        }
    };
}

impl<'a> VMLogic<'a> {
    pub fn new(
        ext: &'a mut dyn External,
        context: VMContext,
        config: &'a VMConfig,
        fees_config: &'a RuntimeFeesConfig,
        promise_results: &'a [PromiseResult],
        memory: &'a mut dyn MemoryLike,
    ) -> Self {
        ext.reset_touched_nodes_counter();
        let current_account_balance = context.account_balance + context.attached_deposit;
        let current_storage_usage = context.storage_usage;
<<<<<<< HEAD
        let max_gas_burnt = if context.is_view {
            config.limit_config.max_gas_burnt_view
        } else {
            config.limit_config.max_gas_burnt
        };
=======
        let current_account_locked_balance = context.account_locked_balance;
>>>>>>> 4e292246
        let gas_counter = GasCounter::new(
            config.ext_costs.clone(),
            max_gas_burnt,
            context.prepaid_gas,
            context.is_view,
        );
        Self {
            ext,
            context,
            config,
            fees_config,
            promise_results,
            memory,
            current_account_balance,
            current_account_locked_balance,
            current_storage_usage,
            gas_counter,
            return_data: ReturnData::None,
            logs: vec![],
            registers: HashMap::new(),
            valid_iterators: HashSet::new(),
            invalid_iterators: HashSet::new(),
            promises: vec![],
            receipt_to_account: HashMap::new(),
        }
    }

    // ###########################
    // # Memory helper functions #
    // ###########################

    fn try_fit_mem(&mut self, offset: u64, len: u64) -> Result<()> {
        if self.memory.fits_memory(offset, len) {
            Ok(())
        } else {
            Err(HostError::MemoryAccessViolation.into())
        }
    }

    fn memory_get_into(&mut self, offset: u64, buf: &mut [u8]) -> Result<()> {
        self.gas_counter.pay_base(read_memory_base)?;
        self.gas_counter.pay_per_byte(read_memory_byte, buf.len() as _)?;
        self.try_fit_mem(offset, buf.len() as _)?;
        self.memory.read_memory(offset, buf);
        Ok(())
    }

    fn memory_get_vec(&mut self, offset: u64, len: u64) -> Result<Vec<u8>> {
        self.gas_counter.pay_base(read_memory_base)?;
        self.gas_counter.pay_per_byte(read_memory_byte, len)?;
        self.try_fit_mem(offset, len)?;
        let mut buf = vec![0; len as usize];
        self.memory.read_memory(offset, &mut buf);
        Ok(buf)
    }

    memory_get!(u128, memory_get_u128);
    memory_get!(u32, memory_get_u32);
    memory_get!(u16, memory_get_u16);
    memory_get!(u8, memory_get_u8);

    /// Reads an array of `u64` elements.
    fn memory_get_vec_u64(&mut self, offset: u64, num_elements: u64) -> Result<Vec<u64>> {
        let memory_len = num_elements
            .checked_mul(size_of::<u64>() as u64)
            .ok_or(HostError::MemoryAccessViolation)?;
        let data = self.memory_get_vec(offset, memory_len)?;
        let mut res = vec![0u64; num_elements as usize];
        byteorder::LittleEndian::read_u64_into(&data, &mut res);
        Ok(res)
    }

    fn get_vec_from_memory_or_register(&mut self, offset: u64, len: u64) -> Result<Vec<u8>> {
        if len != std::u64::MAX {
            self.memory_get_vec(offset, len)
        } else {
            self.internal_read_register(offset)
        }
    }

    fn memory_set_slice(&mut self, offset: u64, buf: &[u8]) -> Result<()> {
        self.gas_counter.pay_base(write_memory_base)?;
        self.gas_counter.pay_per_byte(write_memory_byte, buf.len() as _)?;
        self.try_fit_mem(offset, buf.len() as _)?;
        self.memory.write_memory(offset, buf);
        Ok(())
    }

    memory_set!(u128, memory_set_u128);

    // #################
    // # Registers API #
    // #################

    fn internal_read_register(&mut self, register_id: u64) -> Result<Vec<u8>> {
        if let Some(data) = self.registers.get(&register_id) {
            self.gas_counter.pay_base(read_register_base)?;
            self.gas_counter.pay_per_byte(read_register_byte, data.len() as _)?;
            Ok(data.clone())
        } else {
            Err(HostError::InvalidRegisterId(register_id).into())
        }
    }

    fn internal_write_register(&mut self, register_id: u64, data: Vec<u8>) -> Result<()> {
        self.gas_counter.pay_base(write_register_base)?;
        self.gas_counter.pay_per_byte(write_register_byte, data.len() as u64)?;
        if data.len() as u64 > self.config.limit_config.max_register_size
            || self.registers.len() as u64 >= self.config.limit_config.max_number_registers
        {
            return Err(HostError::MemoryAccessViolation.into());
        }
        self.registers.insert(register_id, data);

        // Calculate the new memory usage.
        let usage: usize =
            self.registers.values().map(|v| size_of::<u64>() + v.len() * size_of::<u8>()).sum();
        if usage as u64 > self.config.limit_config.registers_memory_limit {
            Err(HostError::MemoryAccessViolation.into())
        } else {
            Ok(())
        }
    }

    /// Convenience function for testing.
    pub fn wrapped_internal_write_register(&mut self, register_id: u64, data: &[u8]) -> Result<()> {
        self.internal_write_register(register_id, data.to_vec())
    }

    /// Writes the entire content from the register `register_id` into the memory of the guest starting with `ptr`.
    ///
    /// # Arguments
    ///
    /// * `register_id` -- a register id from where to read the data;
    /// * `ptr` -- location on guest memory where to copy the data.
    ///
    /// # Errors
    ///
    /// * If the content extends outside the memory allocated to the guest. In Wasmer, it returns `MemoryAccessViolation` error message;
    /// * If `register_id` is pointing to unused register returns `InvalidRegisterId` error message.
    ///
    /// # Undefined Behavior
    ///
    /// If the content of register extends outside the preallocated memory on the host side, or the pointer points to a
    /// wrong location this function will overwrite memory that it is not supposed to overwrite causing an undefined behavior.
    ///
    /// # Cost
    ///
    /// `base + read_register_base + read_register_byte * num_bytes + write_memory_base + write_memory_byte * num_bytes`
    pub fn read_register(&mut self, register_id: u64, ptr: u64) -> Result<()> {
        self.gas_counter.pay_base(base)?;
        let data = self.internal_read_register(register_id)?;
        self.memory_set_slice(ptr, &data)
    }

    /// Returns the size of the blob stored in the given register.
    /// * If register is used, then returns the size, which can potentially be zero;
    /// * If register is not used, returns `u64::MAX`
    ///
    /// # Arguments
    ///
    /// * `register_id` -- a register id from where to read the data;
    ///
    /// # Cost
    ///
    /// `base`
    pub fn register_len(&mut self, register_id: u64) -> Result<u64> {
        self.gas_counter.pay_base(base)?;
        Ok(self.registers.get(&register_id).map(|r| r.len() as _).unwrap_or(std::u64::MAX))
    }

    /// Copies `data` from the guest memory into the register. If register is unused will initialize
    /// it. If register has larger capacity than needed for `data` will not re-allocate it. The
    /// register will lose the pre-existing data if any.
    ///
    /// # Arguments
    ///
    /// * `register_id` -- a register id where to write the data;
    /// * `data_len` -- length of the data in bytes;
    /// * `data_ptr` -- pointer in the guest memory where to read the data from.
    ///
    /// # Cost
    ///
    /// `base + read_memory_base + read_memory_bytes * num_bytes + write_register_base + write_register_bytes * num_bytes`
    pub fn write_register(&mut self, register_id: u64, data_len: u64, data_ptr: u64) -> Result<()> {
        self.gas_counter.pay_base(base)?;
        let data = self.memory_get_vec(data_ptr, data_len)?;
        self.internal_write_register(register_id, data)
    }

    // ###################################
    // # String reading helper functions #
    // ###################################

    /// Helper function to read and return utf8-encoding string.
    /// If `len == u64::MAX` then treats the string as null-terminated with character `'\0'`.
    ///
    /// # Errors
    ///
    /// * If string extends outside the memory of the guest with `MemoryAccessViolation`;
    /// * If string is not UTF-8 returns `BadUtf8`.
    /// * If string is longer than `max_log_len` returns `BadUtf8`.
    ///
    /// # Cost
    ///
    /// For not nul-terminated string:
    /// `read_memory_base + read_memory_byte * num_bytes + utf8_decoding_base + utf8_decoding_byte * num_bytes`
    ///
    /// For nul-terminated string:
    /// `(read_memory_base + read_memory_byte) * num_bytes + utf8_decoding_base + utf8_decoding_byte * num_bytes`
    fn get_utf8_string(&mut self, len: u64, ptr: u64) -> Result<String> {
        self.gas_counter.pay_base(utf8_decoding_base)?;
        let mut buf;
        let max_len = self.config.limit_config.max_log_len;
        if len != std::u64::MAX {
            if len > max_len {
                return Err(HostError::BadUTF8.into());
            }
            buf = self.memory_get_vec(ptr, len)?;
        } else {
            buf = vec![];
            for i in 0..=max_len {
                let el = self.memory_get_u8(ptr + i)?;
                if el == 0 {
                    break;
                }
                if i == max_len {
                    return Err(HostError::BadUTF8.into());
                }
                buf.push(el);
            }
        }
        self.gas_counter.pay_per_byte(utf8_decoding_byte, buf.len() as _)?;
        String::from_utf8(buf).map_err(|_| HostError::BadUTF8.into())
    }

    /// Helper function to read UTF-16 formatted string from guest memory.
    /// # Errors
    ///
    /// * If string extends outside the memory of the guest with `MemoryAccessViolation`;
    /// * If string is not UTF-16 returns `BadUtf16`.
    ///
    /// # Cost
    ///
    /// For not nul-terminated string:
    /// `read_memory_base + read_memory_byte * num_bytes + utf16_decoding_base + utf16_decoding_byte * num_bytes`
    ///
    /// For nul-terminated string:
    /// `read_memory_base * num_bytes / 2 + read_memory_byte * num_bytes + utf16_decoding_base + utf16_decoding_byte * num_bytes`
    fn get_utf16_string(&mut self, len: u64, ptr: u64) -> Result<String> {
        self.gas_counter.pay_base(utf16_decoding_base)?;
        let mut u16_buffer;
        let max_len = self.config.limit_config.max_log_len;
        if len != std::u64::MAX {
            let input = self.memory_get_vec(ptr, len)?;
            if len % 2 != 0 || len > max_len {
                return Err(HostError::BadUTF16.into());
            }
            u16_buffer = vec![0u16; len as usize / 2];
            byteorder::LittleEndian::read_u16_into(&input, &mut u16_buffer);
        } else {
            u16_buffer = vec![];
            let limit = max_len / size_of::<u16>() as u64;
            // Takes 2 bytes each iter
            for i in 0..=limit {
                // self.try_fit_mem will check for u64 overflow on the first iteration (i == 0)
                let start = ptr + i * size_of::<u16>() as u64;
                let el = self.memory_get_u16(start)?;
                if el == 0 {
                    break;
                }
                if i == limit {
                    return Err(HostError::BadUTF16.into());
                }
                u16_buffer.push(el);
            }
        }
        self.gas_counter
            .pay_per_byte(utf16_decoding_byte, u16_buffer.len() as u64 * size_of::<u16>() as u64)?;
        String::from_utf16(&u16_buffer).map_err(|_| HostError::BadUTF16.into())
    }

    // ###############
    // # Context API #
    // ###############

    /// Saves the account id of the current contract that we execute into the register.
    ///
    /// # Errors
    ///
    /// If the registers exceed the memory limit returns `MemoryAccessViolation`.
    ///
    /// # Cost
    ///
    /// `base + write_register_base + write_register_byte * num_bytes`
    pub fn current_account_id(&mut self, register_id: u64) -> Result<()> {
        self.gas_counter.pay_base(base)?;

        self.internal_write_register(
            register_id,
            self.context.current_account_id.as_bytes().to_vec(),
        )
    }

    /// All contract calls are a result of some transaction that was signed by some account using
    /// some access key and submitted into a memory pool (either through the wallet using RPC or by
    /// a node itself). This function returns the id of that account. Saves the bytes of the signer
    /// account id into the register.
    ///
    /// # Errors
    ///
    /// * If the registers exceed the memory limit returns `MemoryAccessViolation`.
    /// * If called as view function returns `ProhibitedInView`.
    ///
    /// # Cost
    ///
    /// `base + write_register_base + write_register_byte * num_bytes`
    pub fn signer_account_id(&mut self, register_id: u64) -> Result<()> {
        self.gas_counter.pay_base(base)?;

        if self.context.is_view {
            return Err(HostError::ProhibitedInView("signer_account_id".to_string()).into());
        }
        self.internal_write_register(
            register_id,
            self.context.signer_account_id.as_bytes().to_vec(),
        )
    }

    /// Saves the public key fo the access key that was used by the signer into the register. In
    /// rare situations smart contract might want to know the exact access key that was used to send
    /// the original transaction, e.g. to increase the allowance or manipulate with the public key.
    ///
    /// # Errors
    ///
    /// * If the registers exceed the memory limit returns `MemoryAccessViolation`.
    /// * If called as view function returns `ProhibitedInView`.
    ///
    /// # Cost
    ///
    /// `base + write_register_base + write_register_byte * num_bytes`
    pub fn signer_account_pk(&mut self, register_id: u64) -> Result<()> {
        self.gas_counter.pay_base(base)?;

        if self.context.is_view {
            return Err(HostError::ProhibitedInView("signer_account_pk".to_string()).into());
        }
        self.internal_write_register(register_id, self.context.signer_account_pk.clone())
    }

    /// All contract calls are a result of a receipt, this receipt might be created by a transaction
    /// that does function invocation on the contract or another contract as a result of
    /// cross-contract call. Saves the bytes of the predecessor account id into the register.
    ///
    /// # Errors
    ///
    /// * If the registers exceed the memory limit returns `MemoryAccessViolation`.
    /// * If called as view function returns `ProhibitedInView`.
    ///
    /// # Cost
    ///
    /// `base + write_register_base + write_register_byte * num_bytes`
    pub fn predecessor_account_id(&mut self, register_id: u64) -> Result<()> {
        self.gas_counter.pay_base(base)?;

        if self.context.is_view {
            return Err(HostError::ProhibitedInView("predecessor_account_id".to_string()).into());
        }
        self.internal_write_register(
            register_id,
            self.context.predecessor_account_id.as_bytes().to_vec(),
        )
    }

    /// Reads input to the contract call into the register. Input is expected to be in JSON-format.
    /// If input is provided saves the bytes (potentially zero) of input into register. If input is
    /// not provided writes 0 bytes into the register.
    ///
    /// # Cost
    ///
    /// `base + write_register_base + write_register_byte * num_bytes`
    pub fn input(&mut self, register_id: u64) -> Result<()> {
        self.gas_counter.pay_base(base)?;

        self.internal_write_register(register_id, self.context.input.clone())
    }

    /// Returns the current block index.
    ///
    /// # Cost
    ///
    /// `base`
    pub fn block_index(&mut self) -> Result<u64> {
        self.gas_counter.pay_base(base)?;
        Ok(self.context.block_index)
    }

    /// Returns the current block timestamp.
    ///
    /// # Cost
    ///
    /// `base`
    pub fn block_timestamp(&mut self) -> Result<u64> {
        self.gas_counter.pay_base(base)?;
        Ok(self.context.block_timestamp)
    }

    /// Returns the number of bytes used by the contract if it was saved to the trie as of the
    /// invocation. This includes:
    /// * The data written with storage_* functions during current and previous execution;
    /// * The bytes needed to store the access keys of the given account.
    /// * The contract code size
    /// * A small fixed overhead for account metadata.
    ///
    /// # Cost
    ///
    /// `base`
    pub fn storage_usage(&mut self) -> Result<StorageUsage> {
        self.gas_counter.pay_base(base)?;
        Ok(self.current_storage_usage)
    }

    // #################
    // # Economics API #
    // #################

    /// The current balance of the given account. This includes the attached_deposit that was
    /// attached to the transaction.
    ///
    /// # Cost
    ///
    /// `base + memory_write_base + memory_write_size * 16`
    pub fn account_balance(&mut self, balance_ptr: u64) -> Result<()> {
        self.gas_counter.pay_base(base)?;
        self.memory_set_u128(balance_ptr, self.current_account_balance)
    }

    /// The current amount of tokens locked due to staking.
    ///
    /// # Cost
    ///
    /// `base + memory_write_base + memory_write_size * 16`
    pub fn account_locked_balance(&mut self, balance_ptr: u64) -> Result<()> {
        self.gas_counter.pay_base(base)?;
        self.memory_set_u128(balance_ptr, self.current_account_locked_balance)
    }

    /// The balance that was attached to the call that will be immediately deposited before the
    /// contract execution starts.
    ///
    /// # Errors
    ///
    /// If called as view function returns `ProhibitedInView``.
    ///
    /// # Cost
    ///
    /// `base + memory_write_base + memory_write_size * 16`
    pub fn attached_deposit(&mut self, balance_ptr: u64) -> Result<()> {
        self.gas_counter.pay_base(base)?;

        if self.context.is_view {
            return Err(HostError::ProhibitedInView("attached_deposit".to_string()).into());
        }
        self.memory_set_u128(balance_ptr, self.context.attached_deposit)
    }

    /// The amount of gas attached to the call that can be used to pay for the gas fees.
    ///
    /// # Errors
    ///
    /// If called as view function returns `ProhibitedInView`.
    ///
    /// # Cost
    ///
    /// `base`
    pub fn prepaid_gas(&mut self) -> Result<Gas> {
        self.gas_counter.pay_base(base)?;
        if self.context.is_view {
            return Err(HostError::ProhibitedInView("prepaid_gas".to_string()).into());
        }
        Ok(self.context.prepaid_gas)
    }

    /// The gas that was already burnt during the contract execution (cannot exceed `prepaid_gas`)
    ///
    /// # Errors
    ///
    /// If called as view function returns `ProhibitedInView`.
    ///
    /// # Cost
    ///
    /// `base`
    pub fn used_gas(&mut self) -> Result<Gas> {
        self.gas_counter.pay_base(base)?;
        if self.context.is_view {
            return Err(HostError::ProhibitedInView("used_gas".to_string()).into());
        }
        Ok(self.gas_counter.used_gas())
    }

    // ############
    // # Math API #
    // ############

    /// Writes random seed into the register.
    ///
    /// # Errors
    ///
    /// If the size of the registers exceed the set limit `MemoryAccessViolation`.
    ///
    /// # Cost
    ///
    /// `base + write_register_base + write_register_byte * num_bytes`.
    pub fn random_seed(&mut self, register_id: u64) -> Result<()> {
        self.gas_counter.pay_base(base)?;
        self.internal_write_register(register_id, self.context.random_seed.clone())
    }

    /// Hashes the random sequence of bytes using sha256 and returns it into `register_id`.
    ///
    /// # Errors
    ///
    /// If `value_len + value_ptr` points outside the memory or the registers use more memory than
    /// the limit with `MemoryAccessViolation`.
    ///
    /// # Cost
    ///
    /// `base + write_register_base + write_register_byte * num_bytes + sha256_base + sha256_byte * num_bytes`
    pub fn sha256(&mut self, value_len: u64, value_ptr: u64, register_id: u64) -> Result<()> {
        self.gas_counter.pay_base(sha256_base)?;
        let value = self.get_vec_from_memory_or_register(value_ptr, value_len)?;
        self.gas_counter.pay_per_byte(sha256_byte, value.len() as u64)?;
        let value_hash = self.ext.sha256(&value)?;
        self.internal_write_register(register_id, value_hash)
    }

    /// Called by gas metering injected into Wasm. Counts both towards `burnt_gas` and `used_gas`.
    ///
    /// # Errors
    ///
    /// * If passed gas amount somehow overflows internal gas counters returns `IntegerOverflow`;
    /// * If we exceed usage limit imposed on burnt gas returns `GasLimitExceeded`;
    /// * If we exceed the `prepaid_gas` then returns `GasExceeded`.
    pub fn gas(&mut self, gas_amount: u32) -> Result<()> {
        self.gas_counter.deduct_gas(Gas::from(gas_amount), Gas::from(gas_amount))
    }

    // ################
    // # Promises API #
    // ################

    /// A helper function to pay gas fee for creating a new receipt without actions.
    /// # Args:
    /// * `sir`: whether contract call is addressed to itself;
    /// * `data_dependencies`: other contracts that this execution will be waiting on (or rather
    ///   their data receipts), where bool indicates whether this is sender=receiver communication.
    ///
    /// # Cost
    ///
    /// This is a convenience function that encapsulates several costs:
    /// `burnt_gas := dispatch cost of the receipt + base dispatch cost  cost of the data receipt`
    /// `used_gas := burnt_gas + exec cost of the receipt + base exec cost  cost of the data receipt`
    /// Notice that we prepay all base cost upon the creation of the data dependency, we are going to
    /// pay for the content transmitted through the dependency upon the actual creation of the
    /// DataReceipt.
    fn pay_gas_for_new_receipt(&mut self, sir: bool, data_dependencies: &[bool]) -> Result<()> {
        let fees_config_cfg = &self.fees_config;
        let mut burn_gas = fees_config_cfg.action_receipt_creation_config.send_fee(sir);
        let mut use_gas = fees_config_cfg.action_receipt_creation_config.exec_fee();
        for dep in data_dependencies {
            // Both creation and execution for data receipts are considered burnt gas.
            burn_gas = burn_gas
                .checked_add(fees_config_cfg.data_receipt_creation_config.base_cost.send_fee(*dep))
                .ok_or(HostError::IntegerOverflow)?
                .checked_add(fees_config_cfg.data_receipt_creation_config.base_cost.exec_fee())
                .ok_or(HostError::IntegerOverflow)?;
        }
        use_gas = use_gas.checked_add(burn_gas).ok_or(HostError::IntegerOverflow)?;
        self.gas_counter.deduct_gas(burn_gas, use_gas)
    }

    /// A helper function to subtract balance on transfer or attached deposit for promises.
    /// # Args:
    /// * `amount`: the amount to deduct from the current account balance.
    fn deduct_balance(&mut self, amount: Balance) -> Result<()> {
        self.current_account_balance =
            self.current_account_balance.checked_sub(amount).ok_or(HostError::BalanceExceeded)?;
        Ok(())
    }

    /// Creates a promise that will execute a method on account with given arguments and attaches
    /// the given amount and gas. `amount_ptr` point to slices of bytes representing `u128`.
    ///
    /// # Errors
    ///
    /// * If `account_id_len + account_id_ptr` or `method_name_len + method_name_ptr` or
    /// `arguments_len + arguments_ptr` or `amount_ptr + 16` points outside the memory of the guest
    /// or host returns `MemoryAccessViolation`.
    /// * If called as view function returns `ProhibitedInView`.
    ///
    /// # Returns
    ///
    /// Index of the new promise that uniquely identifies it within the current execution of the
    /// method.
    ///
    /// # Cost
    ///
    /// Since `promise_create` is a convenience wrapper around `promise_batch_create` and
    /// `promise_batch_action_function_call`. This also means it charges `base` cost twice.
    pub fn promise_create(
        &mut self,
        account_id_len: u64,
        account_id_ptr: u64,
        method_name_len: u64,
        method_name_ptr: u64,
        arguments_len: u64,
        arguments_ptr: u64,
        amount_ptr: u64,
        gas: Gas,
    ) -> Result<u64> {
        let new_promise_idx = self.promise_batch_create(account_id_len, account_id_ptr)?;
        self.promise_batch_action_function_call(
            new_promise_idx,
            method_name_len,
            method_name_ptr,
            arguments_len,
            arguments_ptr,
            amount_ptr,
            gas,
        )?;
        Ok(new_promise_idx)
    }

    /// Attaches the callback that is executed after promise pointed by `promise_idx` is complete.
    ///
    /// # Errors
    ///
    /// * If `promise_idx` does not correspond to an existing promise returns `InvalidPromiseIndex`;
    /// * If `account_id_len + account_id_ptr` or `method_name_len + method_name_ptr` or
    ///   `arguments_len + arguments_ptr` or `amount_ptr + 16` points outside the memory of the
    ///   guest or host returns `MemoryAccessViolation`.
    /// * If called as view function returns `ProhibitedInView`.
    ///
    /// # Returns
    ///
    /// Index of the new promise that uniquely identifies it within the current execution of the
    /// method.
    ///
    /// # Cost
    ///
    /// Since `promise_create` is a convenience wrapper around `promise_batch_then` and
    /// `promise_batch_action_function_call`. This also means it charges `base` cost twice.
    pub fn promise_then(
        &mut self,
        promise_idx: u64,
        account_id_len: u64,
        account_id_ptr: u64,
        method_name_len: u64,
        method_name_ptr: u64,
        arguments_len: u64,
        arguments_ptr: u64,
        amount_ptr: u64,
        gas: u64,
    ) -> Result<u64> {
        let new_promise_idx =
            self.promise_batch_then(promise_idx, account_id_len, account_id_ptr)?;
        self.promise_batch_action_function_call(
            new_promise_idx,
            method_name_len,
            method_name_ptr,
            arguments_len,
            arguments_ptr,
            amount_ptr,
            gas,
        )?;
        Ok(new_promise_idx)
    }

    /// Creates a new promise which completes when time all promises passed as arguments complete.
    /// Cannot be used with registers. `promise_idx_ptr` points to an array of `u64` elements, with
    /// `promise_idx_count` denoting the number of elements. The array contains indices of promises
    /// that need to be waited on jointly.
    ///
    /// # Errors
    ///
    /// * If `promise_ids_ptr + 8 * promise_idx_count` extend outside the guest memory returns
    ///   `MemoryAccessViolation`;
    /// * If any of the promises in the array do not correspond to existing promises returns
    ///   `InvalidPromiseIndex`.
    /// * If called as view function returns `ProhibitedInView`.
    ///
    /// # Returns
    ///
    /// Index of the new promise that uniquely identifies it within the current execution of the
    /// method.
    ///
    /// # Cost
    ///
    /// `base + promise_and_base + promise_and_per_promise * num_promises + cost of reading promise ids from memory`.
    pub fn promise_and(
        &mut self,
        promise_idx_ptr: u64,
        promise_idx_count: u64,
    ) -> Result<PromiseIndex> {
        self.gas_counter.pay_base(base)?;
        if self.context.is_view {
            return Err(HostError::ProhibitedInView("promise_and".to_string()).into());
        }
        self.gas_counter.pay_base(promise_and_base)?;
        self.gas_counter.pay_per_byte(
            promise_and_per_promise,
            promise_idx_count
                .checked_mul(size_of::<u64>() as u64)
                .ok_or(HostError::IntegerOverflow)?,
        )?;

        let promise_indices = self.memory_get_vec_u64(promise_idx_ptr, promise_idx_count)?;

        let mut receipt_dependencies = vec![];
        for promise_idx in &promise_indices {
            let promise = self
                .promises
                .get(*promise_idx as usize)
                .ok_or(HostError::InvalidPromiseIndex(*promise_idx))?;
            match &promise.promise_to_receipt {
                PromiseToReceipts::Receipt(receipt_idx) => {
                    receipt_dependencies.push(*receipt_idx);
                }
                PromiseToReceipts::NotReceipt(receipt_indices) => {
                    receipt_dependencies.extend(receipt_indices.clone());
                }
            }
        }
        let new_promise_idx = self.promises.len() as PromiseIndex;
        self.promises.push(Promise {
            promise_to_receipt: PromiseToReceipts::NotReceipt(receipt_dependencies),
        });
        Ok(new_promise_idx)
    }

    /// Creates a new promise towards given `account_id` without any actions attached to it.
    ///
    /// # Errors
    ///
    /// * If `account_id_len + account_id_ptr` points outside the memory of the guest or host
    /// returns `MemoryAccessViolation`.
    /// * If called as view function returns `ProhibitedInView`.
    ///
    /// # Returns
    ///
    /// Index of the new promise that uniquely identifies it within the current execution of the
    /// method.
    ///
    /// # Cost
    ///
    /// `burnt_gas := base + cost of reading and decoding the account id + dispatch cost of the receipt`.
    /// `used_gas := burnt_gas + exec cost of the receipt`.
    pub fn promise_batch_create(
        &mut self,
        account_id_len: u64,
        account_id_ptr: u64,
    ) -> Result<u64> {
        self.gas_counter.pay_base(base)?;
        if self.context.is_view {
            return Err(HostError::ProhibitedInView("promise_batch_create".to_string()).into());
        }
        let account_id = self.read_and_parse_account_id(account_id_ptr, account_id_len)?;
        let sir = account_id == self.context.current_account_id;
        self.pay_gas_for_new_receipt(sir, &[])?;
        let new_receipt_idx = self.ext.create_receipt(vec![], account_id.clone())?;
        self.receipt_to_account.insert(new_receipt_idx, account_id);

        let promise_idx = self.promises.len() as PromiseIndex;
        self.promises
            .push(Promise { promise_to_receipt: PromiseToReceipts::Receipt(new_receipt_idx) });
        Ok(promise_idx)
    }

    /// Creates a new promise towards given `account_id` without any actions attached, that is
    /// executed after promise pointed by `promise_idx` is complete.
    ///
    /// # Errors
    ///
    /// * If `promise_idx` does not correspond to an existing promise returns `InvalidPromiseIndex`;
    /// * If `account_id_len + account_id_ptr` points outside the memory of the guest or host
    /// returns `MemoryAccessViolation`.
    /// * If called as view function returns `ProhibitedInView`.
    ///
    /// # Returns
    ///
    /// Index of the new promise that uniquely identifies it within the current execution of the
    /// method.
    ///
    /// # Cost
    ///
    /// `base + cost of reading and decoding the account id + dispatch&execution cost of the receipt
    ///  + dispatch&execution base cost for each data dependency`
    pub fn promise_batch_then(
        &mut self,
        promise_idx: u64,
        account_id_len: u64,
        account_id_ptr: u64,
    ) -> Result<u64> {
        self.gas_counter.pay_base(base)?;
        if self.context.is_view {
            return Err(HostError::ProhibitedInView("promise_batch_then".to_string()).into());
        }
        let account_id = self.read_and_parse_account_id(account_id_ptr, account_id_len)?;
        // Update the DAG and return new promise idx.
        let promise = self
            .promises
            .get(promise_idx as usize)
            .ok_or(HostError::InvalidPromiseIndex(promise_idx))?;
        let receipt_dependencies = match &promise.promise_to_receipt {
            PromiseToReceipts::Receipt(receipt_idx) => vec![*receipt_idx],
            PromiseToReceipts::NotReceipt(receipt_indices) => receipt_indices.clone(),
        };

        let sir = account_id == self.context.current_account_id;
        let deps: Vec<_> = receipt_dependencies
            .iter()
            .map(|receipt_idx| {
                self.receipt_to_account
                    .get(receipt_idx)
                    .expect("promises and receipt_to_account should be consistent.")
                    == &account_id
            })
            .collect();
        self.pay_gas_for_new_receipt(sir, &deps)?;

        let new_receipt_idx = self.ext.create_receipt(receipt_dependencies, account_id.clone())?;
        self.receipt_to_account.insert(new_receipt_idx, account_id);
        let new_promise_idx = self.promises.len() as PromiseIndex;
        self.promises
            .push(Promise { promise_to_receipt: PromiseToReceipts::Receipt(new_receipt_idx) });
        Ok(new_promise_idx)
    }

    /// Helper function to return the receipt index corresponding to the given promise index.
    /// It also pulls account ID for the given receipt and compares it with the current account ID
    /// to return whether the receipt's account ID is the same.
    fn promise_idx_to_receipt_idx_with_sir(
        &self,
        promise_idx: u64,
    ) -> Result<(ReceiptIndex, bool)> {
        let promise = self
            .promises
            .get(promise_idx as usize)
            .ok_or(HostError::InvalidPromiseIndex(promise_idx))?;
        let receipt_idx = match &promise.promise_to_receipt {
            PromiseToReceipts::Receipt(receipt_idx) => Ok(*receipt_idx),
            PromiseToReceipts::NotReceipt(_) => Err(HostError::CannotAppendActionToJointPromise),
        }?;

        let account_id = self
            .receipt_to_account
            .get(&receipt_idx)
            .expect("promises and receipt_to_account should be consistent.");
        let sir = account_id == &self.context.current_account_id;
        Ok((receipt_idx, sir))
    }

    /// Appends `CreateAccount` action to the batch of actions for the given promise pointed by
    /// `promise_idx`.
    ///
    /// # Errors
    ///
    /// * If `promise_idx` does not correspond to an existing promise returns `InvalidPromiseIndex`.
    /// * If the promise pointed by the `promise_idx` is an ephemeral promise created by
    /// `promise_and` returns `CannotAppendActionToJointPromise`.
    /// * If called as view function returns `ProhibitedInView`.
    ///
    /// # Cost
    ///
    /// `burnt_gas := base + dispatch action fee`
    /// `used_gas := burnt_gas + exec action fee`
    pub fn promise_batch_action_create_account(&mut self, promise_idx: u64) -> Result<()> {
        self.gas_counter.pay_base(base)?;
        if self.context.is_view {
            return Err(HostError::ProhibitedInView(
                "promise_batch_action_create_account".to_string(),
            )
            .into());
        }
        let (receipt_idx, sir) = self.promise_idx_to_receipt_idx_with_sir(promise_idx)?;

        self.gas_counter
            .pay_action_base(&self.fees_config.action_creation_config.create_account_cost, sir)?;

        self.ext.append_action_create_account(receipt_idx)?;
        Ok(())
    }

    /// Appends `DeployContract` action to the batch of actions for the given promise pointed by
    /// `promise_idx`.
    ///
    /// # Errors
    ///
    /// * If `promise_idx` does not correspond to an existing promise returns `InvalidPromiseIndex`.
    /// * If the promise pointed by the `promise_idx` is an ephemeral promise created by
    /// `promise_and` returns `CannotAppendActionToJointPromise`.
    /// * If `code_len + code_ptr` points outside the memory of the guest or host returns
    /// `MemoryAccessViolation`.
    /// * If called as view function returns `ProhibitedInView`.
    ///
    /// # Cost
    ///
    /// `burnt_gas := base + dispatch action base fee + dispatch action per byte fee * num bytes + cost of reading vector from memory `
    /// `used_gas := burnt_gas + exec action base fee + exec action per byte fee * num bytes`
    pub fn promise_batch_action_deploy_contract(
        &mut self,
        promise_idx: u64,
        code_len: u64,
        code_ptr: u64,
    ) -> Result<()> {
        self.gas_counter.pay_base(base)?;
        if self.context.is_view {
            return Err(HostError::ProhibitedInView(
                "promise_batch_action_deploy_contract".to_string(),
            )
            .into());
        }
        let code = self.get_vec_from_memory_or_register(code_ptr, code_len)?;

        let (receipt_idx, sir) = self.promise_idx_to_receipt_idx_with_sir(promise_idx)?;

        let num_bytes = code.len() as u64;
        self.gas_counter
            .pay_action_base(&self.fees_config.action_creation_config.deploy_contract_cost, sir)?;
        self.gas_counter.pay_action_per_byte(
            &self.fees_config.action_creation_config.deploy_contract_cost_per_byte,
            num_bytes,
            sir,
        )?;

        self.ext.append_action_deploy_contract(receipt_idx, code)?;
        Ok(())
    }

    /// Appends `FunctionCall` action to the batch of actions for the given promise pointed by
    /// `promise_idx`.
    ///
    /// # Errors
    ///
    /// * If `promise_idx` does not correspond to an existing promise returns `InvalidPromiseIndex`.
    /// * If the promise pointed by the `promise_idx` is an ephemeral promise created by
    /// `promise_and` returns `CannotAppendActionToJointPromise`.
    /// * If `method_name_len + method_name_ptr` or `arguments_len + arguments_ptr` or
    /// `amount_ptr + 16` points outside the memory of the guest or host returns
    /// `MemoryAccessViolation`.
    /// * If called as view function returns `ProhibitedInView`.
    ///
    /// # Cost
    ///
    /// `burnt_gas := base + dispatch action base fee + dispatch action per byte fee * num bytes + cost of reading vector from memory
    ///  + cost of reading u128, method_name and arguments from the memory`
    /// `used_gas := burnt_gas + exec action base fee + exec action per byte fee * num bytes`
    pub fn promise_batch_action_function_call(
        &mut self,
        promise_idx: u64,
        method_name_len: u64,
        method_name_ptr: u64,
        arguments_len: u64,
        arguments_ptr: u64,
        amount_ptr: u64,
        gas: Gas,
    ) -> Result<()> {
        self.gas_counter.pay_base(base)?;
        if self.context.is_view {
            return Err(HostError::ProhibitedInView(
                "promise_batch_action_function_call".to_string(),
            )
            .into());
        }
        let amount = self.memory_get_u128(amount_ptr)?;
        let method_name = self.get_vec_from_memory_or_register(method_name_ptr, method_name_len)?;
        if method_name.is_empty() {
            return Err(HostError::EmptyMethodName.into());
        }
        let arguments = self.get_vec_from_memory_or_register(arguments_ptr, arguments_len)?;

        let (receipt_idx, sir) = self.promise_idx_to_receipt_idx_with_sir(promise_idx)?;

        let num_bytes = (method_name.len() + arguments.len()) as u64;
        self.gas_counter
            .pay_action_base(&self.fees_config.action_creation_config.function_call_cost, sir)?;
        self.gas_counter.pay_action_per_byte(
            &self.fees_config.action_creation_config.function_call_cost_per_byte,
            num_bytes,
            sir,
        )?;
        // Prepaid gas
        self.gas_counter.deduct_gas(0, gas)?;

        self.deduct_balance(amount)?;

        self.ext.append_action_function_call(receipt_idx, method_name, arguments, amount, gas)?;
        Ok(())
    }

    /// Appends `Transfer` action to the batch of actions for the given promise pointed by
    /// `promise_idx`.
    ///
    /// # Errors
    ///
    /// * If `promise_idx` does not correspond to an existing promise returns `InvalidPromiseIndex`.
    /// * If the promise pointed by the `promise_idx` is an ephemeral promise created by
    /// `promise_and` returns `CannotAppendActionToJointPromise`.
    /// * If `amount_ptr + 16` points outside the memory of the guest or host returns
    /// `MemoryAccessViolation`.
    /// * If called as view function returns `ProhibitedInView`.
    ///
    /// # Cost
    ///
    /// `burnt_gas := base + dispatch action base fee + dispatch action per byte fee * num bytes + cost of reading u128 from memory `
    /// `used_gas := burnt_gas + exec action base fee + exec action per byte fee * num bytes`
    pub fn promise_batch_action_transfer(
        &mut self,
        promise_idx: u64,
        amount_ptr: u64,
    ) -> Result<()> {
        self.gas_counter.pay_base(base)?;
        if self.context.is_view {
            return Err(
                HostError::ProhibitedInView("promise_batch_action_transfer".to_string()).into()
            );
        }
        let amount = self.memory_get_u128(amount_ptr)?;

        let (receipt_idx, sir) = self.promise_idx_to_receipt_idx_with_sir(promise_idx)?;

        self.gas_counter
            .pay_action_base(&self.fees_config.action_creation_config.transfer_cost, sir)?;

        self.deduct_balance(amount)?;

        self.ext.append_action_transfer(receipt_idx, amount)?;
        Ok(())
    }

    /// Appends `Stake` action to the batch of actions for the given promise pointed by
    /// `promise_idx`.
    ///
    /// # Errors
    ///
    /// * If `promise_idx` does not correspond to an existing promise returns `InvalidPromiseIndex`.
    /// * If the promise pointed by the `promise_idx` is an ephemeral promise created by
    /// `promise_and` returns `CannotAppendActionToJointPromise`.
    /// * If the given public key is not a valid (e.g. wrong length) returns `InvalidPublicKey`.
    /// * If `amount_ptr + 16` or `public_key_len + public_key_ptr` points outside the memory of the
    /// guest or host returns `MemoryAccessViolation`.
    /// * If called as view function returns `ProhibitedInView`.
    ///
    /// # Cost
    ///
    /// `burnt_gas := base + dispatch action base fee + dispatch action per byte fee * num bytes + cost of reading public key from memory `
    /// `used_gas := burnt_gas + exec action base fee + exec action per byte fee * num bytes`
    pub fn promise_batch_action_stake(
        &mut self,
        promise_idx: u64,
        amount_ptr: u64,
        public_key_len: u64,
        public_key_ptr: u64,
    ) -> Result<()> {
        self.gas_counter.pay_base(base)?;
        if self.context.is_view {
            return Err(
                HostError::ProhibitedInView("promise_batch_action_stake".to_string()).into()
            );
        }
        let amount = self.memory_get_u128(amount_ptr)?;
        let public_key = self.get_vec_from_memory_or_register(public_key_ptr, public_key_len)?;

        let (receipt_idx, sir) = self.promise_idx_to_receipt_idx_with_sir(promise_idx)?;

        self.gas_counter
            .pay_action_base(&self.fees_config.action_creation_config.stake_cost, sir)?;

        self.deduct_balance(amount)?;

        self.ext.append_action_stake(receipt_idx, amount, public_key)?;
        Ok(())
    }

    /// Appends `AddKey` action to the batch of actions for the given promise pointed by
    /// `promise_idx`. The access key will have `FullAccess` permission.
    ///
    /// # Errors
    ///
    /// * If `promise_idx` does not correspond to an existing promise returns `InvalidPromiseIndex`.
    /// * If the promise pointed by the `promise_idx` is an ephemeral promise created by
    /// `promise_and` returns `CannotAppendActionToJointPromise`.
    /// * If the given public key is not a valid (e.g. wrong length) returns `InvalidPublicKey`.
    /// * If `public_key_len + public_key_ptr` points outside the memory of the guest or host
    /// returns `MemoryAccessViolation`.
    /// * If called as view function returns `ProhibitedInView`.
    ///
    /// # Cost
    ///
    /// `burnt_gas := base + dispatch action base fee + dispatch action per byte fee * num bytes + cost of reading public key from memory `
    /// `used_gas := burnt_gas + exec action base fee + exec action per byte fee * num bytes`
    pub fn promise_batch_action_add_key_with_full_access(
        &mut self,
        promise_idx: u64,
        public_key_len: u64,
        public_key_ptr: u64,
        nonce: u64,
    ) -> Result<()> {
        self.gas_counter.pay_base(base)?;
        if self.context.is_view {
            return Err(HostError::ProhibitedInView(
                "promise_batch_action_add_key_with_full_access".to_string(),
            )
            .into());
        }
        let public_key = self.get_vec_from_memory_or_register(public_key_ptr, public_key_len)?;

        let (receipt_idx, sir) = self.promise_idx_to_receipt_idx_with_sir(promise_idx)?;

        self.gas_counter.pay_action_base(
            &self.fees_config.action_creation_config.add_key_cost.full_access_cost,
            sir,
        )?;

        self.ext.append_action_add_key_with_full_access(receipt_idx, public_key, nonce)?;
        Ok(())
    }

    /// Appends `AddKey` action to the batch of actions for the given promise pointed by
    /// `promise_idx`. The access key will have `FunctionCall` permission.
    ///
    /// # Errors
    ///
    /// * If `promise_idx` does not correspond to an existing promise returns `InvalidPromiseIndex`.
    /// * If the promise pointed by the `promise_idx` is an ephemeral promise created by
    /// `promise_and` returns `CannotAppendActionToJointPromise`.
    /// * If the given public key is not a valid (e.g. wrong length) returns `InvalidPublicKey`.
    /// * If `public_key_len + public_key_ptr`, `allowance_ptr + 16`,
    /// `receiver_id_len + receiver_id_ptr` or `method_names_len + method_names_ptr` points outside
    /// the memory of the guest or host returns `MemoryAccessViolation`.
    /// * If called as view function returns `ProhibitedInView`.
    ///
    /// # Cost
    ///
    /// `burnt_gas := base + dispatch action base fee + dispatch action per byte fee * num bytes + cost of reading vector from memory
    ///  + cost of reading u128, method_names and public key from the memory + cost of reading and parsing account name`
    /// `used_gas := burnt_gas + exec action base fee + exec action per byte fee * num bytes`
    pub fn promise_batch_action_add_key_with_function_call(
        &mut self,
        promise_idx: u64,
        public_key_len: u64,
        public_key_ptr: u64,
        nonce: u64,
        allowance_ptr: u64,
        receiver_id_len: u64,
        receiver_id_ptr: u64,
        method_names_len: u64,
        method_names_ptr: u64,
    ) -> Result<()> {
        self.gas_counter.pay_base(base)?;
        if self.context.is_view {
            return Err(HostError::ProhibitedInView(
                "promise_batch_action_add_key_with_function_call".to_string(),
            )
            .into());
        }
        let public_key = self.get_vec_from_memory_or_register(public_key_ptr, public_key_len)?;
        let allowance = self.memory_get_u128(allowance_ptr)?;
        let allowance = if allowance > 0 { Some(allowance) } else { None };
        let receiver_id = self.read_and_parse_account_id(receiver_id_ptr, receiver_id_len)?;
        let method_names =
            self.get_vec_from_memory_or_register(method_names_ptr, method_names_len)?;
        // Use `,` separator to split `method_names` into a vector of method names.
        let method_names =
            method_names
                .split(|c| *c == b',')
                .map(|v| {
                    if v.is_empty() {
                        Err(HostError::EmptyMethodName.into())
                    } else {
                        Ok(v.to_vec())
                    }
                })
                .collect::<Result<Vec<_>>>()?;

        let (receipt_idx, sir) = self.promise_idx_to_receipt_idx_with_sir(promise_idx)?;

        // +1 is to account for null-terminating characters.
        let num_bytes = method_names.iter().map(|v| v.len() as u64 + 1).sum::<u64>();
        self.gas_counter.pay_action_base(
            &self.fees_config.action_creation_config.add_key_cost.function_call_cost,
            sir,
        )?;
        self.gas_counter.pay_action_per_byte(
            &self.fees_config.action_creation_config.add_key_cost.function_call_cost_per_byte,
            num_bytes,
            sir,
        )?;

        self.ext.append_action_add_key_with_function_call(
            receipt_idx,
            public_key,
            nonce,
            allowance,
            receiver_id,
            method_names,
        )?;
        Ok(())
    }

    /// Appends `DeleteKey` action to the batch of actions for the given promise pointed by
    /// `promise_idx`.
    ///
    /// # Errors
    ///
    /// * If `promise_idx` does not correspond to an existing promise returns `InvalidPromiseIndex`.
    /// * If the promise pointed by the `promise_idx` is an ephemeral promise created by
    /// `promise_and` returns `CannotAppendActionToJointPromise`.
    /// * If the given public key is not a valid (e.g. wrong length) returns `InvalidPublicKey`.
    /// * If `public_key_len + public_key_ptr` points outside the memory of the guest or host
    /// returns `MemoryAccessViolation`.
    /// * If called as view function returns `ProhibitedInView`.
    ///
    /// # Cost
    ///
    /// `burnt_gas := base + dispatch action base fee + dispatch action per byte fee * num bytes + cost of reading public key from memory `
    /// `used_gas := burnt_gas + exec action base fee + exec action per byte fee * num bytes`
    pub fn promise_batch_action_delete_key(
        &mut self,
        promise_idx: u64,
        public_key_len: u64,
        public_key_ptr: u64,
    ) -> Result<()> {
        self.gas_counter.pay_base(base)?;
        if self.context.is_view {
            return Err(
                HostError::ProhibitedInView("promise_batch_action_delete_key".to_string()).into()
            );
        }
        let public_key = self.get_vec_from_memory_or_register(public_key_ptr, public_key_len)?;

        let (receipt_idx, sir) = self.promise_idx_to_receipt_idx_with_sir(promise_idx)?;

        self.gas_counter
            .pay_action_base(&self.fees_config.action_creation_config.delete_key_cost, sir)?;

        self.ext.append_action_delete_key(receipt_idx, public_key)?;
        Ok(())
    }

    /// Appends `DeleteAccount` action to the batch of actions for the given promise pointed by
    /// `promise_idx`.
    ///
    /// # Errors
    ///
    /// * If `promise_idx` does not correspond to an existing promise returns `InvalidPromiseIndex`.
    /// * If the promise pointed by the `promise_idx` is an ephemeral promise created by
    /// `promise_and` returns `CannotAppendActionToJointPromise`.
    /// * If `beneficiary_id_len + beneficiary_id_ptr` points outside the memory of the guest or
    /// host returns `MemoryAccessViolation`.
    /// * If called as view function returns `ProhibitedInView`.
    ///
    /// # Cost
    ///
    /// `burnt_gas := base + dispatch action base fee + dispatch action per byte fee * num bytes + cost of reading and parsing account id from memory `
    /// `used_gas := burnt_gas + exec action base fee + exec action per byte fee * num bytes`
    pub fn promise_batch_action_delete_account(
        &mut self,
        promise_idx: u64,
        beneficiary_id_len: u64,
        beneficiary_id_ptr: u64,
    ) -> Result<()> {
        self.gas_counter.pay_base(base)?;
        if self.context.is_view {
            return Err(HostError::ProhibitedInView(
                "promise_batch_action_delete_account".to_string(),
            )
            .into());
        }
        let beneficiary_id =
            self.read_and_parse_account_id(beneficiary_id_ptr, beneficiary_id_len)?;

        let (receipt_idx, sir) = self.promise_idx_to_receipt_idx_with_sir(promise_idx)?;

        self.gas_counter
            .pay_action_base(&self.fees_config.action_creation_config.delete_account_cost, sir)?;

        self.ext.append_action_delete_account(receipt_idx, beneficiary_id)?;
        Ok(())
    }

    /// If the current function is invoked by a callback we can access the execution results of the
    /// promises that caused the callback. This function returns the number of complete and
    /// incomplete callbacks.
    ///
    /// Note, we are only going to have incomplete callbacks once we have promise_or combinator.
    ///
    ///
    /// * If there is only one callback returns `1`;
    /// * If there are multiple callbacks (e.g. created through `promise_and`) returns their number;
    /// * If the function was called not through the callback returns `0`.
    ///
    /// # Cost
    ///
    /// `base`
    pub fn promise_results_count(&mut self) -> Result<u64> {
        self.gas_counter.pay_base(base)?;
        if self.context.is_view {
            return Err(HostError::ProhibitedInView("promise_results_count".to_string()).into());
        }
        Ok(self.promise_results.len() as _)
    }

    /// If the current function is invoked by a callback we can access the execution results of the
    /// promises that caused the callback. This function returns the result in blob format and
    /// places it into the register.
    ///
    /// * If promise result is complete and successful copies its blob into the register;
    /// * If promise result is complete and failed or incomplete keeps register unused;
    ///
    /// # Returns
    ///
    /// * If promise result is not complete returns `0`;
    /// * If promise result is complete and successful returns `1`;
    /// * If promise result is complete and failed returns `2`.
    ///
    /// # Errors
    ///
    /// * If `result_id` does not correspond to an existing result returns `InvalidPromiseResultIndex`;
    /// * If copying the blob exhausts the memory limit it returns `MemoryAccessViolation`.
    /// * If called as view function returns `ProhibitedInView`.
    ///
    /// # Cost
    ///
    /// `base + cost of writing data into a register`
    pub fn promise_result(&mut self, result_idx: u64, register_id: u64) -> Result<u64> {
        self.gas_counter.pay_base(base)?;
        if self.context.is_view {
            return Err(HostError::ProhibitedInView("promise_result".to_string()).into());
        }
        match self
            .promise_results
            .get(result_idx as usize)
            .ok_or(HostError::InvalidPromiseResultIndex(result_idx))?
        {
            PromiseResult::NotReady => Ok(0),
            PromiseResult::Successful(data) => {
                self.internal_write_register(register_id, data.clone())?;
                Ok(1)
            }
            PromiseResult::Failed => Ok(2),
        }
    }

    /// When promise `promise_idx` finishes executing its result is considered to be the result of
    /// the current function.
    ///
    /// # Errors
    ///
    /// * If `promise_idx` does not correspond to an existing promise returns `InvalidPromiseIndex`.
    /// * If called as view function returns `ProhibitedInView`.
    ///
    /// # Cost
    ///
    /// `base + promise_return`
    pub fn promise_return(&mut self, promise_idx: u64) -> Result<()> {
        self.gas_counter.pay_base(base)?;
        self.gas_counter.pay_base(promise_return)?;
        if self.context.is_view {
            return Err(HostError::ProhibitedInView("promise_return".to_string()).into());
        }
        match self
            .promises
            .get(promise_idx as usize)
            .ok_or(HostError::InvalidPromiseIndex(promise_idx))?
            .promise_to_receipt
        {
            PromiseToReceipts::Receipt(receipt_idx) => {
                self.return_data = ReturnData::ReceiptIndex(receipt_idx);
                Ok(())
            }
            PromiseToReceipts::NotReceipt(_) => Err(HostError::CannotReturnJointPromise.into()),
        }
    }

    // #####################
    // # Miscellaneous API #
    // #####################

    /// Sets the blob of data as the return value of the contract.
    ///
    /// # Errors
    ///
    /// If `value_len + value_ptr` exceeds the memory container or points to an unused register it
    /// returns `MemoryAccessViolation`.
    ///
    /// # Cost
    /// `base + cost of reading return value from memory or register + dispatch&exec cost per byte of the data sent * num data receivers`
    pub fn value_return(&mut self, value_len: u64, value_ptr: u64) -> Result<()> {
        self.gas_counter.pay_base(base)?;
        let return_val = self.get_vec_from_memory_or_register(value_ptr, value_len)?;
        let mut burn_gas: Gas = 0;
        let num_bytes = return_val.len() as u64;
        let data_cfg = &self.fees_config.data_receipt_creation_config;
        for data_receiver in &self.context.output_data_receivers {
            let sir = data_receiver == &self.context.current_account_id;
            // We deduct for execution here too, because if we later have an OR combinator
            // for promises then we might have some valid data receipts that arrive too late
            // to be picked up by the execution that waits on them (because it has started
            // after it receives the first data receipt) and then we need to issue a special
            // refund in this situation. Which we avoid by just paying for execution of
            // data receipt that might not be performed.
            // The gas here is considered burnt, cause we'll prepay for it upfront.
            burn_gas = burn_gas
                .checked_add(
                    data_cfg
                        .cost_per_byte
                        .send_fee(sir)
                        .checked_add(data_cfg.cost_per_byte.exec_fee())
                        .ok_or(HostError::IntegerOverflow)?
                        .checked_mul(num_bytes)
                        .ok_or(HostError::IntegerOverflow)?,
                )
                .ok_or(HostError::IntegerOverflow)?;
        }
        self.gas_counter.deduct_gas(burn_gas, burn_gas)?;
        self.return_data = ReturnData::Value(return_val);
        Ok(())
    }

    /// Terminates the execution of the program with panic `GuestPanic`.
    ///
    /// # Cost
    ///
    /// `base`
    pub fn panic(&mut self) -> Result<()> {
        self.gas_counter.pay_base(base)?;
        Err(HostError::GuestPanic("explicit guest panic".to_string()).into())
    }

    /// Guest panics with the UTF-8 encoded string.
    /// If `len == u64::MAX` then treats the string as null-terminated with character `'\0'`.
    ///
    /// # Errors
    ///
    /// * If string extends outside the memory of the guest with `MemoryAccessViolation`;
    /// * If string is not UTF-8 returns `BadUtf8`.
    /// * If string is longer than `max_log_len` returns `BadUtf8`.
    ///
    /// # Cost
    /// `base + cost of reading and decoding a utf8 string`
    pub fn panic_utf8(&mut self, len: u64, ptr: u64) -> Result<()> {
        self.gas_counter.pay_base(base)?;
        Err(HostError::GuestPanic(self.get_utf8_string(len, ptr)?).into())
    }

    /// Logs the UTF-8 encoded string.
    /// If `len == u64::MAX` then treats the string as null-terminated with character `'\0'`.
    ///
    /// # Errors
    ///
    /// * If string extends outside the memory of the guest with `MemoryAccessViolation`;
    /// * If string is not UTF-8 returns `BadUtf8`.
    /// * If string is longer than `max_log_len` returns `BadUtf8`.
    ///
    /// # Cost
    ///
    /// `base + log_base + log_byte + num_bytes + utf8 decoding cost`
    pub fn log_utf8(&mut self, len: u64, ptr: u64) -> Result<()> {
        self.gas_counter.pay_base(base)?;
        if self.logs.len() as u64 >= self.config.limit_config.max_number_logs {
            return Err(HostError::TooManyLogs.into());
        }
        let message = self.get_utf8_string(len, ptr)?;
        self.gas_counter.pay_base(log_base)?;
        self.gas_counter.pay_per_byte(log_byte, message.as_bytes().len() as u64)?;
        self.logs.push(message);
        Ok(())
    }

    /// Logs the UTF-16 encoded string. If `len == u64::MAX` then treats the string as
    /// null-terminated with two-byte sequence of `0x00 0x00`.
    ///
    /// # Errors
    ///
    /// * If string extends outside the memory of the guest with `MemoryAccessViolation`;
    /// * If string is not UTF-16 returns `BadUtf16`.
    ///
    /// # Cost
    ///
    /// `base + log_base + log_byte * num_bytes + utf16 decoding cost`
    pub fn log_utf16(&mut self, len: u64, ptr: u64) -> Result<()> {
        self.gas_counter.pay_base(base)?;
        if self.logs.len() as u64 >= self.config.limit_config.max_number_logs {
            return Err(HostError::TooManyLogs.into());
        }
        let message = self.get_utf16_string(len, ptr)?;
        self.gas_counter.pay_base(log_base)?;
        self.gas_counter.pay_per_byte(
            log_byte,
            message.encode_utf16().count() as u64 * size_of::<u16>() as u64,
        )?;
        self.logs.push(message);
        Ok(())
    }

    /// Special import kept for compatibility with AssemblyScript contracts. Not called by smart
    /// contracts directly, but instead called by the code generated by AssemblyScript.
    ///
    /// # Cost
    ///
    /// `base +  log_base + log_byte * num_bytes + utf16 decoding cost`
    pub fn abort(&mut self, msg_ptr: u32, filename_ptr: u32, line: u32, col: u32) -> Result<()> {
        self.gas_counter.pay_base(base)?;
        if msg_ptr < 4 || filename_ptr < 4 {
            return Err(HostError::BadUTF16.into());
        }
        if self.logs.len() as u64 >= self.config.limit_config.max_number_logs {
            return Err(HostError::TooManyLogs.into());
        }

        let msg_len = self.memory_get_u32((msg_ptr - 4) as u64)?;
        let filename_len = self.memory_get_u32((filename_ptr - 4) as u64)?;

        let msg = self.get_utf16_string(msg_len as u64, msg_ptr as u64)?;
        let filename = self.get_utf16_string(filename_len as u64, filename_ptr as u64)?;

        let message = format!("{}, filename: \"{}\" line: {} col: {}", msg, filename, line, col);
        self.gas_counter.pay_base(log_base)?;
        self.gas_counter.pay_per_byte(log_byte, message.as_bytes().len() as u64)?;
        self.logs.push(format!("ABORT: {}", message));

        Err(HostError::GuestPanic(message).into())
    }

    // ###############
    // # Storage API #
    // ###############

    /// Reads account id from the given location in memory.
    ///
    /// # Errors
    ///
    /// * If account is not UTF-8 encoded then returns `BadUtf8`;
    ///
    /// # Cost
    ///
    /// This is a helper function that encapsulates the following costs:
    /// cost of reading buffer from register or memory,
    /// `utf8_decoding_base + utf8_decoding_byte * num_bytes`.
    fn read_and_parse_account_id(&mut self, ptr: u64, len: u64) -> Result<AccountId> {
        let buf = self.get_vec_from_memory_or_register(ptr, len)?;
        self.gas_counter.pay_base(utf8_decoding_base)?;
        self.gas_counter.pay_per_byte(utf8_decoding_byte, buf.len() as u64)?;
        let account_id = AccountId::from_utf8(buf).map_err(|_| HostError::BadUTF8)?;
        Ok(account_id)
    }

    /// Writes key-value into storage.
    /// * If key is not in use it inserts the key-value pair and does not modify the register. Returns `0`;
    /// * If key is in use it inserts the key-value and copies the old value into the `register_id`. Returns `1`.
    ///
    /// # Errors
    ///
    /// * If `key_len + key_ptr` or `value_len + value_ptr` exceeds the memory container or points
    ///   to an unused register it returns `MemoryAccessViolation`;
    /// * If returning the preempted value into the registers exceed the memory container it returns
    ///   `MemoryAccessViolation`.
    ///
    /// # Cost
    ///
    /// `base + storage_write_base + storage_write_key_byte * num_key_bytes + storage_write_value_byte * num_value_bytes
    /// + get_vec_from_memory_or_register_cost x 2`.
    ///
    /// If a value was evicted it costs additional `storage_write_value_evicted_byte * num_evicted_bytes + internal_write_register_cost`.
    pub fn storage_write(
        &mut self,
        key_len: u64,
        key_ptr: u64,
        value_len: u64,
        value_ptr: u64,
        register_id: u64,
    ) -> Result<u64> {
        self.gas_counter.pay_base(base)?;
        self.gas_counter.pay_base(storage_write_base)?;
        // All iterators that were valid now become invalid
        for invalidated_iter_idx in self.valid_iterators.drain() {
            self.ext.storage_iter_drop(invalidated_iter_idx)?;
            self.invalid_iterators.insert(invalidated_iter_idx);
        }
        let key = self.get_vec_from_memory_or_register(key_ptr, key_len)?;
        let value = self.get_vec_from_memory_or_register(value_ptr, value_len)?;
        self.gas_counter.pay_per_byte(storage_write_key_byte, key.len() as u64)?;
        self.gas_counter.pay_per_byte(storage_write_value_byte, value.len() as u64)?;
        let nodes_before = self.ext.get_touched_nodes_count();
        let evicted_ptr = self.ext.storage_get(&key)?;
        let evicted =
            Self::deref_value(&mut self.gas_counter, storage_write_evicted_byte, evicted_ptr)?;
        self.gas_counter
            .pay_per_byte(touching_trie_node, self.ext.get_touched_nodes_count() - nodes_before)?;
        self.ext.storage_set(&key, &value)?;
        let storage_config = &self.fees_config.storage_usage_config;
        match evicted {
            Some(old_value) => {
                self.current_storage_usage -=
                    (old_value.len() as u64) * storage_config.value_cost_per_byte;
                self.current_storage_usage +=
                    value.len() as u64 * storage_config.value_cost_per_byte;
                self.internal_write_register(register_id, old_value)?;
                Ok(1)
            }
            None => {
                self.current_storage_usage +=
                    value.len() as u64 * storage_config.value_cost_per_byte;
                self.current_storage_usage += key.len() as u64 * storage_config.key_cost_per_byte;
                self.current_storage_usage += storage_config.data_record_cost;
                Ok(0)
            }
        }
    }

    fn deref_value<'s>(
        gas_counter: &mut GasCounter,
        cost_per_byte: ExtCosts,
        value_ptr: Option<Box<dyn ValuePtr + 's>>,
    ) -> Result<Option<Vec<u8>>> {
        match value_ptr {
            Some(value_ptr) => {
                gas_counter.pay_per_byte(cost_per_byte, value_ptr.len() as u64)?;
                value_ptr.deref().map(Some)
            }
            None => Ok(None),
        }
    }

    /// Reads the value stored under the given key.
    /// * If key is used copies the content of the value into the `register_id`, even if the content
    ///   is zero bytes. Returns `1`;
    /// * If key is not present then does not modify the register. Returns `0`;
    ///
    /// # Errors
    ///
    /// * If `key_len + key_ptr` exceeds the memory container or points to an unused register it
    ///   returns `MemoryAccessViolation`;
    /// * If returning the preempted value into the registers exceed the memory container it returns
    ///   `MemoryAccessViolation`.
    ///
    /// # Cost
    ///
    /// `base + storage_read_base + storage_read_key_byte * num_key_bytes + storage_read_value_byte + num_value_bytes
    ///  cost to read key from register + cost to write value into register`.
    pub fn storage_read(&mut self, key_len: u64, key_ptr: u64, register_id: u64) -> Result<u64> {
        self.gas_counter.pay_base(base)?;

        self.gas_counter.pay_base(storage_read_base)?;
        let key = self.get_vec_from_memory_or_register(key_ptr, key_len)?;
        self.gas_counter.pay_per_byte(storage_read_key_byte, key.len() as u64)?;
        let nodes_before = self.ext.get_touched_nodes_count();
        let read = self.ext.storage_get(&key);
        self.gas_counter
            .pay_per_byte(touching_trie_node, self.ext.get_touched_nodes_count() - nodes_before)?;
        let read = Self::deref_value(&mut self.gas_counter, storage_read_value_byte, read?)?;
        match read {
            Some(value) => {
                self.internal_write_register(register_id, value)?;
                Ok(1)
            }
            None => Ok(0),
        }
    }

    /// Removes the value stored under the given key.
    /// * If key is used, removes the key-value from the trie and copies the content of the value
    ///   into the `register_id`, even if the content is zero bytes. Returns `1`;
    /// * If key is not present then does not modify the register. Returns `0`.
    ///
    /// # Errors
    ///
    /// * If `key_len + key_ptr` exceeds the memory container or points to an unused register it
    ///   returns `MemoryAccessViolation`;
    /// * If the registers exceed the memory limit returns `MemoryAccessViolation`;
    /// * If returning the preempted value into the registers exceed the memory container it returns
    ///   `MemoryAccessViolation`.
    ///
    /// # Cost
    ///
    /// `base + storage_remove_base + storage_remove_key_byte * num_key_bytes + storage_remove_ret_value_byte * num_value_bytes
    /// + cost to read the key + cost to write the value`.
    pub fn storage_remove(&mut self, key_len: u64, key_ptr: u64, register_id: u64) -> Result<u64> {
        self.gas_counter.pay_base(base)?;
        self.gas_counter.pay_base(storage_remove_base)?;
        // All iterators that were valid now become invalid
        for invalidated_iter_idx in self.valid_iterators.drain() {
            self.ext.storage_iter_drop(invalidated_iter_idx)?;
            self.invalid_iterators.insert(invalidated_iter_idx);
        }
        let key = self.get_vec_from_memory_or_register(key_ptr, key_len)?;

        self.gas_counter.pay_per_byte(storage_remove_key_byte, key.len() as u64)?;
        let nodes_before = self.ext.get_touched_nodes_count();
        let removed_ptr = self.ext.storage_get(&key)?;
        let removed =
            Self::deref_value(&mut self.gas_counter, storage_remove_ret_value_byte, removed_ptr)?;

        self.ext.storage_remove(&key)?;
        self.gas_counter
            .pay_per_byte(touching_trie_node, self.ext.get_touched_nodes_count() - nodes_before)?;
        let storage_config = &self.fees_config.storage_usage_config;
        match removed {
            Some(value) => {
                self.current_storage_usage -=
                    (value.len() as u64) * storage_config.value_cost_per_byte;
                self.current_storage_usage -= key.len() as u64 * storage_config.key_cost_per_byte;
                self.current_storage_usage -= storage_config.data_record_cost;
                self.internal_write_register(register_id, value)?;
                Ok(1)
            }
            None => Ok(0),
        }
    }

    /// Checks if there is a key-value pair.
    /// * If key is used returns `1`, even if the value is zero bytes;
    /// * Otherwise returns `0`.
    ///
    /// # Errors
    ///
    /// If `key_len + key_ptr` exceeds the memory container it returns `MemoryAccessViolation`.
    ///
    /// # Cost
    ///
    /// `base + storage_has_key_base + storage_has_key_byte * num_bytes + cost of reading key`
    pub fn storage_has_key(&mut self, key_len: u64, key_ptr: u64) -> Result<u64> {
        self.gas_counter.pay_base(base)?;
        self.gas_counter.pay_base(storage_has_key_base)?;
        let key = self.get_vec_from_memory_or_register(key_ptr, key_len)?;
        self.gas_counter.pay_per_byte(storage_has_key_byte, key.len() as u64)?;
        let nodes_before = self.ext.get_touched_nodes_count();
        let res = self.ext.storage_has_key(&key);
        self.gas_counter
            .pay_per_byte(touching_trie_node, self.ext.get_touched_nodes_count() - nodes_before)?;
        Ok(res? as u64)
    }

    /// Creates an iterator object inside the host. Returns the identifier that uniquely
    /// differentiates the given iterator from other iterators that can be simultaneously created.
    /// * It iterates over the keys that have the provided prefix. The order of iteration is defined
    ///   by the lexicographic order of the bytes in the keys;
    /// * If there are no keys, it creates an empty iterator, see below on empty iterators.
    ///
    /// # Errors
    ///
    /// If `prefix_len + prefix_ptr` exceeds the memory container it returns `MemoryAccessViolation`.
    ///
    /// # Cost
    ///
    /// `base + storage_iter_create_prefix_base + storage_iter_create_key_byte * num_prefix_bytes
    ///  cost of reading the prefix`.
    pub fn storage_iter_prefix(&mut self, prefix_len: u64, prefix_ptr: u64) -> Result<u64> {
        self.gas_counter.pay_base(base)?;
        self.gas_counter.pay_base(storage_iter_create_prefix_base)?;

        let prefix = self.get_vec_from_memory_or_register(prefix_ptr, prefix_len)?;
        self.gas_counter.pay_per_byte(storage_iter_create_prefix_byte, prefix.len() as u64)?;
        let nodes_before = self.ext.get_touched_nodes_count();
        let iterator_index = self.ext.storage_iter(&prefix);
        self.gas_counter
            .pay_per_byte(touching_trie_node, self.ext.get_touched_nodes_count() - nodes_before)?;
        let iterator_index = iterator_index?;
        self.valid_iterators.insert(iterator_index);
        Ok(iterator_index)
    }

    /// Iterates over all key-values such that keys are between `start` and `end`, where `start` is
    /// inclusive and `end` is exclusive. Unless lexicographically `start < end`, it creates an
    /// empty iterator. Note, this definition allows for `start` or `end` keys to not actually exist
    /// on the given trie.
    ///
    /// # Errors
    ///
    /// If `start_len + start_ptr` or `end_len + end_ptr` exceeds the memory container or points to
    /// an unused register it returns `MemoryAccessViolation`.
    ///
    /// # Cost
    ///
    /// `base + storage_iter_create_range_base + storage_iter_create_from_byte * num_from_bytes
    ///  + storage_iter_create_to_byte * num_to_bytes + reading from prefix + reading to prefix`.
    pub fn storage_iter_range(
        &mut self,
        start_len: u64,
        start_ptr: u64,
        end_len: u64,
        end_ptr: u64,
    ) -> Result<u64> {
        self.gas_counter.pay_base(base)?;
        self.gas_counter.pay_base(storage_iter_create_range_base)?;
        let start_key = self.get_vec_from_memory_or_register(start_ptr, start_len)?;
        let end_key = self.get_vec_from_memory_or_register(end_ptr, end_len)?;
        self.gas_counter.pay_per_byte(storage_iter_create_from_byte, start_key.len() as u64)?;
        self.gas_counter.pay_per_byte(storage_iter_create_to_byte, end_key.len() as u64)?;

        let nodes_before = self.ext.get_touched_nodes_count();
        let iterator_index = self.ext.storage_iter_range(&start_key, &end_key);
        self.gas_counter
            .pay_per_byte(touching_trie_node, self.ext.get_touched_nodes_count() - nodes_before)?;
        let iterator_index = iterator_index?;
        self.valid_iterators.insert(iterator_index);
        Ok(iterator_index)
    }

    /// Advances iterator and saves the next key and value in the register.
    /// * If iterator is not empty (after calling next it points to a key-value), copies the key
    ///   into `key_register_id` and value into `value_register_id` and returns `1`;
    /// * If iterator is empty returns `0`;
    /// This allows us to iterate over the keys that have zero bytes stored in values.
    ///
    /// # Errors
    ///
    /// * If `key_register_id == value_register_id` returns `MemoryAccessViolation`;
    /// * If the registers exceed the memory limit returns `MemoryAccessViolation`;
    /// * If `iterator_id` does not correspond to an existing iterator returns `InvalidIteratorId`;
    /// * If between the creation of the iterator and calling `storage_iter_next` the range over
    ///   which it iterates was modified returns `IteratorWasInvalidated`. Specifically, if
    ///   `storage_write` or `storage_remove` was invoked on the key key such that:
    ///   * in case of `storage_iter_prefix`. `key` has the given prefix and:
    ///     * Iterator was not called next yet.
    ///     * `next` was already called on the iterator and it is currently pointing at the `key`
    ///       `curr` such that `curr <= key`.
    ///   * in case of `storage_iter_range`. `start<=key<end` and:
    ///     * Iterator was not called `next` yet.
    ///     * `next` was already called on the iterator and it is currently pointing at the key
    ///       `curr` such that `curr<=key<end`.
    ///
    /// # Cost
    ///
    /// `base + storage_iter_next_base + storage_iter_next_key_byte * num_key_bytes + storage_iter_next_value_byte * num_value_bytes
    ///  + writing key to register + writing value to register`.
    pub fn storage_iter_next(
        &mut self,
        iterator_id: u64,
        key_register_id: u64,
        value_register_id: u64,
    ) -> Result<u64> {
        self.gas_counter.pay_base(base)?;
        self.gas_counter.pay_base(storage_iter_next_base)?;
        if self.invalid_iterators.contains(&iterator_id) {
            return Err(HostError::IteratorWasInvalidated(iterator_id).into());
        } else if !self.valid_iterators.contains(&iterator_id) {
            return Err(HostError::InvalidIteratorIndex(iterator_id).into());
        }

        let nodes_before = self.ext.get_touched_nodes_count();

        let key_value = match self.ext.storage_iter_next(iterator_id)? {
            Some((key, value_ptr)) => {
                self.gas_counter.pay_per_byte(storage_iter_next_key_byte, key.len() as u64)?;
                self.gas_counter
                    .pay_per_byte(storage_iter_next_value_byte, value_ptr.len() as u64)?;
                let value = value_ptr.deref()?;
                Some((key, value))
            }
            None => None,
        };
        self.gas_counter
            .pay_per_byte(touching_trie_node, self.ext.get_touched_nodes_count() - nodes_before)?;
        match key_value {
            Some((key, value)) => {
                self.internal_write_register(key_register_id, key)?;
                self.internal_write_register(value_register_id, value)?;
                Ok(1)
            }
            None => Ok(0),
        }
    }

    /// Computes the outcome of execution.
    pub fn outcome(self) -> VMOutcome {
        VMOutcome {
            balance: self.current_account_balance,
            storage_usage: self.current_storage_usage,
            return_data: self.return_data,
            burnt_gas: self.gas_counter.burnt_gas(),
            used_gas: self.gas_counter.used_gas(),
            logs: self.logs,
        }
    }
}

#[derive(Debug, PartialEq, Serialize, Deserialize)]
pub struct VMOutcome {
    pub balance: Balance,
    pub storage_usage: StorageUsage,
    pub return_data: ReturnData,
    pub burnt_gas: Gas,
    pub used_gas: Gas,
    pub logs: Vec<String>,
}<|MERGE_RESOLUTION|>--- conflicted
+++ resolved
@@ -107,15 +107,12 @@
         ext.reset_touched_nodes_counter();
         let current_account_balance = context.account_balance + context.attached_deposit;
         let current_storage_usage = context.storage_usage;
-<<<<<<< HEAD
         let max_gas_burnt = if context.is_view {
             config.limit_config.max_gas_burnt_view
         } else {
             config.limit_config.max_gas_burnt
         };
-=======
         let current_account_locked_balance = context.account_locked_balance;
->>>>>>> 4e292246
         let gas_counter = GasCounter::new(
             config.ext_costs.clone(),
             max_gas_burnt,
