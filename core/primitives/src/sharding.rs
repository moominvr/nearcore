--- conflicted
+++ resolved
@@ -152,20 +152,7 @@
     pub receipts: Vec<Receipt>,
 }
 
-<<<<<<< HEAD
-#[derive(Default, BorshSerialize, BorshDeserialize, Debug, Clone)]
-=======
-#[derive(Clone, Debug, Eq, PartialEq, BorshSerialize, BorshDeserialize)]
-pub struct ChunkPartMsg {
-    pub shard_id: u64,
-    pub chunk_hash: ChunkHash,
-    pub part_id: u64,
-    pub part: Shard,
-    pub merkle_path: MerklePath,
-}
-
 #[derive(Default, BorshSerialize, BorshDeserialize, Debug, Clone, PartialEq, Eq)]
->>>>>>> c4085ea1
 pub struct EncodedShardChunkBody {
     pub parts: Vec<Option<Shard>>,
 }
