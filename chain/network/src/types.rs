use crate::peer::Peer;
use crate::routing::{Edge, EdgeInfo, RoutingTableInfo};
use actix::dev::{MessageResponse, ResponseChannel};
use actix::{Actor, Addr, Message};
use borsh::{BorshDeserialize, BorshSerialize};
use chrono::{DateTime, Utc};
use near_chain::types::ShardStateSyncResponse;
use near_chain::{Block, BlockApproval, BlockHeader, Weight};
use near_crypto::{PublicKey, SecretKey, Signature};
use near_primitives::challenge::Challenge;
use near_primitives::errors::InvalidTxError;
use near_primitives::hash::{hash, CryptoHash};
use near_primitives::sharding::{ChunkHash, PartialEncodedChunk};
use near_primitives::transaction::SignedTransaction;
use near_primitives::types::{AccountId, BlockIndex, EpochId, Range, ShardId};
use near_primitives::utils::{from_timestamp, to_timestamp};
use near_primitives::views::FinalExecutionOutcomeView;
use serde_derive::{Deserialize, Serialize};
use std::collections::{HashMap, HashSet};
use std::convert::{From, TryInto};
use std::convert::{Into, TryFrom};
use std::fmt;
use std::hash::{Hash, Hasher};
use std::net::SocketAddr;
use std::str::FromStr;
use std::time::Duration;
use tokio::net::TcpStream;

/// Current latest version of the protocol
pub const PROTOCOL_VERSION: u32 = 4;

/// Peer id is the public key.
#[derive(BorshSerialize, BorshDeserialize, Clone, Eq, PartialOrd, Ord, Serialize, Deserialize)]
pub struct PeerId(PublicKey);

impl PeerId {
    pub fn new(key: PublicKey) -> Self {
        Self(key)
    }

    pub fn public_key(&self) -> PublicKey {
        self.0.clone()
    }
}

impl From<PeerId> for Vec<u8> {
    fn from(peer_id: PeerId) -> Vec<u8> {
        peer_id.0.try_to_vec().unwrap()
    }
}

impl From<PublicKey> for PeerId {
    fn from(public_key: PublicKey) -> PeerId {
        PeerId(public_key)
    }
}

impl TryFrom<Vec<u8>> for PeerId {
    type Error = Box<dyn std::error::Error>;

    fn try_from(bytes: Vec<u8>) -> Result<PeerId, Self::Error> {
        Ok(PeerId(PublicKey::try_from_slice(&bytes)?))
    }
}

impl Hash for PeerId {
    fn hash<H: Hasher>(&self, state: &mut H) {
        state.write(&self.0.try_to_vec().unwrap());
    }
}

impl PartialEq for PeerId {
    fn eq(&self, other: &Self) -> bool {
        self.0 == other.0
    }
}

impl fmt::Display for PeerId {
    fn fmt(&self, f: &mut fmt::Formatter) -> fmt::Result {
        write!(f, "{}", self.0)
    }
}

impl fmt::Debug for PeerId {
    fn fmt(&self, f: &mut fmt::Formatter) -> fmt::Result {
        write!(f, "{}", self.0)
    }
}

/// Peer information.
#[derive(BorshSerialize, BorshDeserialize, Clone, Debug, Eq, PartialEq, Serialize, Deserialize)]
pub struct PeerInfo {
    pub id: PeerId,
    pub addr: Option<SocketAddr>,
    pub account_id: Option<AccountId>,
}

impl PeerInfo {
    pub fn addr_port(&self) -> Option<u16> {
        self.addr.map(|addr| addr.port())
    }
}

impl PeerInfo {
    pub fn new(id: PeerId, addr: SocketAddr) -> Self {
        PeerInfo { id, addr: Some(addr), account_id: None }
    }
}

// Note, `Display` automatically implements `ToString` which must be reciprocal to `FromStr`.
impl fmt::Display for PeerInfo {
    fn fmt(&self, f: &mut fmt::Formatter) -> fmt::Result {
        write!(f, "{}", self.id)?;
        if let Some(addr) = &self.addr {
            write!(f, "@{}", addr)?;
        }
        if let Some(account_id) = &self.account_id {
            write!(f, "@{}", account_id)?;
        }
        Ok(())
    }
}

impl FromStr for PeerInfo {
    type Err = Box<dyn std::error::Error>;

    fn from_str(s: &str) -> Result<Self, Self::Err> {
        let chunks: Vec<&str> = s.split('@').collect();
        let addr;
        let account_id;
        if chunks.len() == 1 {
            addr = None;
            account_id = None;
        } else if chunks.len() == 2 {
            if let Ok(x) = chunks[1].parse::<SocketAddr>() {
                addr = Some(x);
                account_id = None;
            } else {
                addr = None;
                account_id = Some(chunks[1].to_string());
            }
        } else if chunks.len() == 3 {
            addr = Some(chunks[1].parse::<SocketAddr>()?);
            account_id = Some(chunks[2].to_string());
        } else {
            return Err(Box::new(std::io::Error::new(
                std::io::ErrorKind::InvalidInput,
                format!("Invalid PeerInfo format: {:?}", chunks),
            )));
        }
        Ok(PeerInfo { id: PeerId(chunks[0].try_into()?), addr, account_id })
    }
}

impl TryFrom<&str> for PeerInfo {
    type Error = Box<dyn std::error::Error>;

    fn try_from(s: &str) -> Result<Self, Self::Error> {
        Self::from_str(s)
    }
}

/// Peer chain information.
#[derive(BorshSerialize, BorshDeserialize, Copy, Clone, Debug, Eq, PartialEq, Default)]
pub struct PeerChainInfo {
    /// Genesis hash.
    pub genesis: CryptoHash,
    /// Last known chain height of the peer.
    pub height: BlockIndex,
    /// Last known chain weight of the peer.
    pub total_weight: Weight,
}

/// Peer type.
#[derive(Copy, Clone, Debug, Eq, PartialEq)]
pub enum PeerType {
    /// Inbound session
    Inbound,
    /// Outbound session
    Outbound,
}

/// Peer status.
#[derive(Copy, Clone, Debug, Eq, PartialEq)]
pub enum PeerStatus {
    /// Waiting for handshake.
    Connecting,
    /// Ready to go.
    Ready,
    /// Banned, should shutdown this peer.
    Banned(ReasonForBan),
}

#[derive(BorshSerialize, BorshDeserialize, PartialEq, Eq, Clone, Debug)]
pub struct Handshake {
    /// Protocol version.
    pub version: u32,
    /// Sender's peer id.
    pub peer_id: PeerId,
    /// Sender's listening addr.
    pub listen_port: Option<u16>,
    /// Peer's chain information.
    pub chain_info: PeerChainInfo,
    /// Info for new edge.
    pub edge_info: EdgeInfo,
}

impl Handshake {
    pub fn new(
        peer_id: PeerId,
        listen_port: Option<u16>,
        chain_info: PeerChainInfo,
        edge_info: EdgeInfo,
    ) -> Self {
        Handshake { version: PROTOCOL_VERSION, peer_id, listen_port, chain_info, edge_info }
    }
}

#[derive(BorshSerialize, BorshDeserialize)]
struct AnnounceAccountRouteHeader {
    pub account_id: AccountId,
    pub peer_id: PeerId,
    pub epoch_id: EpochId,
}

/// Account route description
#[derive(BorshSerialize, BorshDeserialize, PartialEq, Eq, Clone, Debug)]
pub struct AnnounceAccountRoute {
    pub peer_id: PeerId,
    pub hash: CryptoHash,
    pub signature: Signature,
}

/// Account announcement information
#[derive(BorshSerialize, BorshDeserialize, PartialEq, Eq, Clone, Debug)]
pub struct AnnounceAccount {
    /// AccountId to be announced.
    pub account_id: AccountId,
    /// PeerId from the owner of the account.
    pub peer_id: PeerId,
    /// This announcement is only valid for this `epoch`.
    pub epoch_id: EpochId,
    /// Signature using AccountId associated secret key.
    pub signature: Signature,
}

impl AnnounceAccount {
    pub fn build_header_hash(
        account_id: &AccountId,
        peer_id: &PeerId,
        epoch_id: &EpochId,
    ) -> CryptoHash {
        let header = AnnounceAccountRouteHeader {
            account_id: account_id.clone(),
            peer_id: peer_id.clone(),
            epoch_id: epoch_id.clone(),
        };
        hash(&header.try_to_vec().unwrap())
    }

    pub fn hash(&self) -> CryptoHash {
        AnnounceAccount::build_header_hash(&self.account_id, &self.peer_id, &self.epoch_id)
    }
}

#[derive(BorshSerialize, BorshDeserialize, PartialEq, Eq, Clone, Debug)]
pub enum HandshakeFailureReason {
    ProtocolVersionMismatch(u32),
    GenesisMismatch(CryptoHash),
}

#[derive(BorshSerialize, BorshDeserialize, PartialEq, Eq, Clone, Debug)]
pub struct Ping {
    pub nonce: usize,
    pub source: PeerId,
}

#[derive(BorshSerialize, BorshDeserialize, PartialEq, Eq, Clone, Debug)]
pub struct Pong {
    pub nonce: usize,
    pub source: PeerId,
}

// TODO(#1313): Use Box
#[derive(BorshSerialize, BorshDeserialize, PartialEq, Eq, Clone, Debug)]
#[allow(clippy::large_enum_variant)]
pub enum RoutedMessageBody {
    BlockApproval(AccountId, CryptoHash, Signature),
    ForwardTx(SignedTransaction),
    TxStatusRequest(AccountId, CryptoHash),
    TxStatusResponse(FinalExecutionOutcomeView),
    StateRequest(ShardId, CryptoHash, bool, Vec<Range>),
    PartialEncodedChunkRequest(PartialEncodedChunkRequestMsg),
    PartialEncodedChunk(PartialEncodedChunk),
    /// Ping/Pong used for testing networking and routing.
    Ping(Ping),
    Pong(Pong),
}

#[derive(BorshSerialize, BorshDeserialize, PartialEq, Eq, Clone, Debug)]
pub enum PeerIdOrHash {
    PeerId(PeerId),
    Hash(CryptoHash),
}

pub enum AccountOrPeerIdOrHash {
    AccountId(AccountId),
    PeerId(PeerId),
    Hash(CryptoHash),
}

impl AccountOrPeerIdOrHash {
    fn peer_id_or_hash(&self) -> Option<PeerIdOrHash> {
        match self {
            AccountOrPeerIdOrHash::AccountId(_) => None,
            AccountOrPeerIdOrHash::PeerId(peer_id) => Some(PeerIdOrHash::PeerId(peer_id.clone())),
            AccountOrPeerIdOrHash::Hash(hash) => Some(PeerIdOrHash::Hash(hash.clone())),
        }
    }
}

#[derive(Message)]
pub struct RawRoutedMessage {
    pub target: AccountOrPeerIdOrHash,
    pub body: RoutedMessageBody,
}

impl RawRoutedMessage {
    /// Add signature to the message.
    /// Panics if the target is an AccountId instead of a PeerId.
    pub fn sign(self, author: PeerId, secret_key: &SecretKey) -> RoutedMessage {
        let target = self.target.peer_id_or_hash().unwrap();
        let hash = RoutedMessage::build_hash(target.clone(), author.clone(), self.body.clone());
        let signature = secret_key.sign(hash.as_ref());
        RoutedMessage { target, author, signature, body: self.body }
    }
}

#[derive(BorshSerialize, BorshDeserialize, PartialEq, Eq, Clone, Debug)]
pub struct RoutedMessageNoSignature {
    target: PeerIdOrHash,
    author: PeerId,
    body: RoutedMessageBody,
}

// TODO(MarX, #1367): Add TTL for routed message to avoid infinite loops
/// RoutedMessage represent a package that will travel the network towards a specific peer id.
/// It contains the peer_id and signature from the original sender. Every intermediate peer in the
/// route must verify that this signature is valid otherwise previous sender of this package should
/// be banned. If the final receiver of this package finds that the body is invalid the original
/// sender of the package should be banned instead.
/// If target is hash, it is a message that should be routed back using the same path used to route
/// the request in first place. It is the hash of the request message.
#[derive(BorshSerialize, BorshDeserialize, PartialEq, Eq, Clone, Debug)]
pub struct RoutedMessage {
    /// Peer id which is directed this message.
    /// If `target` is hash, this a message should be routed back.
    pub target: PeerIdOrHash,
    /// Original sender of this message
    pub author: PeerId,
    /// Signature from the author of the message. If this signature is invalid we should ban
    /// last sender of this message. If the message is invalid we should ben author of the message.
    pub signature: Signature,
    /// Message
    pub body: RoutedMessageBody,
}

impl RoutedMessage {
    pub fn build_hash(target: PeerIdOrHash, source: PeerId, body: RoutedMessageBody) -> CryptoHash {
        hash(
            &RoutedMessageNoSignature { target, author: source, body }
                .try_to_vec()
                .expect("Failed to serialize"),
        )
    }

    pub fn hash(&self) -> CryptoHash {
        RoutedMessage::build_hash(self.target.clone(), self.author.clone(), self.body.clone())
    }

    pub fn verify(&self) -> bool {
        self.signature.verify(self.hash().as_ref(), &self.author.public_key())
    }

    pub fn expect_response(&self) -> bool {
        match self.body {
            RoutedMessageBody::Ping(_) => true,
            RoutedMessageBody::TxStatusRequest(_, _) => true,
            _ => false,
        }
    }
}

/// Routed Message wrapped with previous sender of the message.
pub struct RoutedMessageFrom {
    /// Routed messages.
    pub msg: RoutedMessage,
    /// Previous hop in the route. Used for messages that needs routing back.
    pub from: PeerId,
}

impl Message for RoutedMessageFrom {
    type Result = bool;
}

#[derive(BorshSerialize, BorshDeserialize, PartialEq, Eq, Clone, Debug)]
pub struct SyncData {
    pub edges: Vec<Edge>,
    pub accounts: Vec<AnnounceAccount>,
}

impl SyncData {
    pub fn edge(edge: Edge) -> Self {
        Self { edges: vec![edge], accounts: Vec::new() }
    }

    pub fn account(account: AnnounceAccount) -> Self {
        Self { edges: Vec::new(), accounts: vec![account] }
    }

    pub fn is_empty(&self) -> bool {
        self.edges.is_empty() && self.accounts.is_empty()
    }
}

// TODO(MarX, #1312): We have duplicated types of messages for now while routing between non-validators
//  is necessary. Some message are routed and others are directed between peers.
// TODO(MarX, #1312): Separate PeerMessages in client messages and network messages. I expect that most of
//  the client messages are routed.
#[derive(BorshSerialize, BorshDeserialize, PartialEq, Eq, Clone, Debug)]
// TODO(#1313): Use Box
#[allow(clippy::large_enum_variant)]
pub enum PeerMessage {
    Handshake(Handshake),
    HandshakeFailure(PeerInfo, HandshakeFailureReason),
    /// When a failed nonce is used by some peer, this message is sent back as evidence.
    LastEdge(Edge),
    /// Contains accounts and edge information.
    Sync(SyncData),
    RequestUpdateNonce(EdgeInfo),
    ResponseUpdateNonce(Edge),

    PeersRequest,
    PeersResponse(Vec<PeerInfo>),

    BlockHeadersRequest(Vec<CryptoHash>),
    BlockHeaders(Vec<BlockHeader>),
    BlockHeaderAnnounce(BlockHeader),

    BlockRequest(CryptoHash),
    Block(Block),

    Transaction(SignedTransaction),

    StateRequest(ShardId, CryptoHash, bool, Vec<Range>),
    StateResponse(StateResponseInfo),
    Routed(RoutedMessage),

    PartialEncodedChunk(PartialEncodedChunk),

    /// Gracefully disconnect from other peer.
    Disconnect,

    Challenge(Challenge),
}

impl fmt::Display for PeerMessage {
    fn fmt(&self, f: &mut fmt::Formatter) -> fmt::Result {
        match self {
            PeerMessage::Handshake(_) => f.write_str("Handshake"),
            PeerMessage::HandshakeFailure(_, _) => f.write_str("HandshakeFailure"),
            PeerMessage::Sync(_) => f.write_str("Sync"),
            PeerMessage::RequestUpdateNonce(_) => f.write_str("RequestUpdateNonce"),
            PeerMessage::ResponseUpdateNonce(_) => f.write_str("ResponseUpdateNonce"),
            PeerMessage::LastEdge(_) => f.write_str("LastEdge"),
            PeerMessage::PeersRequest => f.write_str("PeersRequest"),
            PeerMessage::PeersResponse(_) => f.write_str("PeersResponse"),
            PeerMessage::BlockHeadersRequest(_) => f.write_str("BlockHeaderRequest"),
            PeerMessage::BlockHeaders(_) => f.write_str("BlockHeaders"),
            PeerMessage::BlockHeaderAnnounce(_) => f.write_str("BlockHeaderAnnounce"),
            PeerMessage::BlockRequest(_) => f.write_str("BlockRequest"),
            PeerMessage::Block(_) => f.write_str("Block"),
            PeerMessage::Transaction(_) => f.write_str("Transaction"),
            PeerMessage::StateRequest(_, _, _, _) => f.write_str("StateRequest"),
            PeerMessage::StateResponse(_) => f.write_str("StateResponse"),
            PeerMessage::Routed(routed_message) => match routed_message.body {
                RoutedMessageBody::BlockApproval(_, _, _) => f.write_str("BlockApproval"),
                RoutedMessageBody::ForwardTx(_) => f.write_str("ForwardTx"),
                RoutedMessageBody::TxStatusRequest(_, _) => f.write_str("Transaction status query"),
                RoutedMessageBody::TxStatusResponse(_) => {
                    f.write_str("Transaction status response")
                }
                RoutedMessageBody::StateRequest(_, _, _, _) => f.write_str("StateResponse"),
                RoutedMessageBody::PartialEncodedChunkRequest(_) => {
                    f.write_str("PartialEncodedChunkRequest")
                }
                RoutedMessageBody::PartialEncodedChunk(_) => f.write_str("PartialEncodedChunk"),
                RoutedMessageBody::Ping(_) => f.write_str("Ping"),
                RoutedMessageBody::Pong(_) => f.write_str("Pong"),
            },
            PeerMessage::PartialEncodedChunk(_) => f.write_str("PartialEncodedChunk"),
            PeerMessage::Disconnect => f.write_str("Disconnect"),
            PeerMessage::Challenge(_) => f.write_str("Challenge"),
        }
    }
}

/// Configuration for the peer-to-peer manager.
#[derive(Clone)]
pub struct NetworkConfig {
    pub public_key: PublicKey,
    pub secret_key: SecretKey,
    pub account_id: Option<AccountId>,
    pub addr: Option<SocketAddr>,
    pub boot_nodes: Vec<PeerInfo>,
    pub handshake_timeout: Duration,
    pub reconnect_delay: Duration,
    pub bootstrap_peers_period: Duration,
    pub peer_max_count: u32,
    /// Duration of the ban for misbehaving peers.
    pub ban_window: Duration,
    /// Remove expired peers.
    pub peer_expiration_duration: Duration,
    /// Maximum number of peer addresses we should ever send.
    pub max_send_peers: u32,
    /// Duration for checking on stats from the peers.
    pub peer_stats_period: Duration,
    /// Time to persist Accounts Id in the router without removing them.
    pub ttl_account_id_router: Duration,
    /// Maximum number of routes that we should keep track for each Account id in the Routing Table.
    pub max_routes_to_store: usize,
}

/// Status of the known peers.
#[derive(BorshSerialize, BorshDeserialize, Eq, PartialEq, Debug)]
pub enum KnownPeerStatus {
    Unknown,
    NotConnected,
    Connected,
    Banned(ReasonForBan, u64),
}

/// Information node stores about known peers.
#[derive(BorshSerialize, BorshDeserialize, Debug)]
pub struct KnownPeerState {
    pub peer_info: PeerInfo,
    pub status: KnownPeerStatus,
    pub first_seen: u64,
    pub last_seen: u64,
}

impl KnownPeerState {
    pub fn new(peer_info: PeerInfo) -> Self {
        KnownPeerState {
            peer_info,
            status: KnownPeerStatus::Unknown,
            first_seen: to_timestamp(Utc::now()),
            last_seen: to_timestamp(Utc::now()),
        }
    }

    pub fn first_seen(&self) -> DateTime<Utc> {
        from_timestamp(self.first_seen)
    }

    pub fn last_seen(&self) -> DateTime<Utc> {
        from_timestamp(self.last_seen)
    }
}

impl TryFrom<Vec<u8>> for KnownPeerState {
    type Error = Box<dyn std::error::Error>;

    fn try_from(bytes: Vec<u8>) -> Result<KnownPeerState, Self::Error> {
        KnownPeerState::try_from_slice(&bytes).map_err(|err| err.into())
    }
}

/// Actor message that holds the TCP stream from an inbound TCP connection
#[derive(Message)]
pub struct InboundTcpConnect {
    /// Tcp stream of the inbound connections
    pub stream: TcpStream,
}

impl InboundTcpConnect {
    /// Method to create a new InboundTcpConnect message from a TCP stream
    pub fn new(stream: TcpStream) -> InboundTcpConnect {
        InboundTcpConnect { stream }
    }
}

/// Actor message to request the creation of an outbound TCP connection to a peer.
#[derive(Message)]
pub struct OutboundTcpConnect {
    /// Peer information of the outbound connection
    pub peer_info: PeerInfo,
}

#[derive(Message, Clone, Debug)]
pub struct SendMessage {
    pub message: PeerMessage,
}

/// Actor message to consolidate potential new peer.
/// Returns if connection should be kept or dropped.
pub struct Consolidate {
    pub actor: Addr<Peer>,
    pub peer_info: PeerInfo,
    pub peer_type: PeerType,
    pub chain_info: PeerChainInfo,
    // Edge information from this node.
    // If this is None it implies we are outbound connection, so we need to create our
    // EdgeInfo part and send it to the other peer.
    pub this_edge_info: Option<EdgeInfo>,
    // Edge information from other node.
    pub other_edge_info: EdgeInfo,
}

impl Message for Consolidate {
    type Result = ConsolidateResponse;
}

#[derive(MessageResponse, Debug)]
pub enum ConsolidateResponse {
    Accept(Option<EdgeInfo>),
    InvalidNonce(Edge),
    Reject,
}

/// Unregister message from Peer to PeerManager.
#[derive(Message)]
pub struct Unregister {
    pub peer_id: PeerId,
}

pub struct PeerList {
    pub peers: Vec<PeerInfo>,
}

/// TODO(MarX): Wrap the following type of messages in this category:
///     - PeersRequest
///     - PeersResponse
///     - Unregister
///     - Ban
///     - Consolidate (Maybe not)
///  check that this messages are only used from peer -> peer manager.
/// Message from peer to peer manager
pub enum PeerRequest {
    UpdateEdge((PeerId, u64)),
}

impl Message for PeerRequest {
    type Result = PeerResponse;
}

#[derive(MessageResponse)]
pub enum PeerResponse {
    UpdatedEdge(EdgeInfo),
}

/// Requesting peers from peer manager to communicate to a peer.
pub struct PeersRequest {}

impl Message for PeersRequest {
    type Result = PeerList;
}

/// Received new peers from another peer.
#[derive(Message)]
pub struct PeersResponse {
    pub peers: Vec<PeerInfo>,
}

impl<A, M> MessageResponse<A, M> for PeerList
where
    A: Actor,
    M: Message<Result = PeerList>,
{
    fn handle<R: ResponseChannel<M>>(self, _: &mut A::Context, tx: Option<R>) {
        if let Some(tx) = tx {
            tx.send(self)
        }
    }
}

/// Ban reason.
#[derive(BorshSerialize, BorshDeserialize, Debug, Clone, PartialEq, Eq, Copy)]
pub enum ReasonForBan {
    None = 0,
    BadBlock = 1,
    BadBlockHeader = 2,
    HeightFraud = 3,
    BadHandshake = 4,
    BadBlockApproval = 5,
    Abusive = 6,
    InvalidSignature = 7,
    InvalidPeerId = 8,
    InvalidHash = 9,
    InvalidEdge = 10,
}

#[derive(Message)]
pub struct Ban {
    pub peer_id: PeerId,
    pub ban_reason: ReasonForBan,
}

// TODO(#1313): Use Box
#[derive(Debug, Clone, PartialEq)]
#[allow(clippy::large_enum_variant)]
pub enum NetworkRequests {
    /// Fetch information from the network.
    FetchInfo,
    /// Sends block, either when block was just produced or when requested.
    Block {
        block: Block,
    },
    /// Sends block header announcement, with possibly attaching approval for this block if
    /// participating in this epoch.
    BlockHeaderAnnounce {
        header: BlockHeader,
        approval: Option<BlockApproval>,
    },
    /// Request block with given hash from given peer.
    BlockRequest {
        hash: CryptoHash,
        peer_id: PeerId,
    },
    /// Request given block headers.
    BlockHeadersRequest {
        hashes: Vec<CryptoHash>,
        peer_id: PeerId,
    },
    /// Request state for given shard at given state root.
    StateRequest {
        shard_id: ShardId,
        hash: CryptoHash,
        need_header: bool,
        parts_ranges: Vec<Range>,
        account_id: AccountId,
    },
    /// Ban given peer.
    BanPeer {
        peer_id: PeerId,
        ban_reason: ReasonForBan,
    },
    /// Announce account
    AnnounceAccount(AnnounceAccount),

    /// Request chunk parts and/or receipts
    PartialEncodedChunkRequest {
        account_id: AccountId,
        request: PartialEncodedChunkRequestMsg,
    },
    /// Information about chunk such as its header, some subset of parts and/or incoming receipts
    PartialEncodedChunkResponse {
        peer_id: PeerId,
        partial_encoded_chunk: PartialEncodedChunk,
    },
    /// Information about chunk such as its header, some subset of parts and/or incoming receipts
    PartialEncodedChunkMessage {
        account_id: AccountId,
        partial_encoded_chunk: PartialEncodedChunk,
    },

    /// Valid transaction but since we are not validators we send this transaction to current validators.
    ForwardTx(AccountId, SignedTransaction),
    /// Query transaction status
    TxStatus(AccountId, AccountId, CryptoHash),

    /// The following types of requests are used to trigger actions in the Peer Manager for testing.
    /// Fetch current routing table.
    FetchRoutingTable,
    /// Data to sync routing table from active peer.
    Sync {
        peer_id: PeerId,
        sync_data: SyncData,
    },

    RequestUpdateNonce(PeerId, EdgeInfo),
    ResponseUpdateNonce(Edge),

    /// Start ping to `PeerId` with `nonce`.
    PingTo(usize, PeerId),
    /// Fetch all received ping and pong so far.
    FetchPingPongInfo,

    /// A challenge to invalidate a block.
    Challenge(Challenge),
}

/// Messages from PeerManager to Peer
#[derive(Message)]
pub enum PeerManagerRequest {
    BanPeer(ReasonForBan),
    UnregisterPeer,
}

/// Combines peer address info and chain information.
#[derive(Debug, Clone, Eq, PartialEq)]
pub struct FullPeerInfo {
    pub peer_info: PeerInfo,
    pub chain_info: PeerChainInfo,
    pub edge_info: EdgeInfo,
}

#[derive(Debug)]
pub struct NetworkInfo {
    pub active_peers: Vec<FullPeerInfo>,
    pub num_active_peers: usize,
    pub peer_max_count: u32,
    pub most_weight_peers: Vec<FullPeerInfo>,
    pub sent_bytes_per_sec: u64,
    pub received_bytes_per_sec: u64,
    /// Accounts of known block and chunk producers from routing table.
    pub known_producers: Vec<AccountId>,
}

#[derive(Debug)]
pub enum NetworkResponses {
    NoResponse,
    Info(NetworkInfo),
    RoutingTableInfo(RoutingTableInfo),
    PingPongInfo { pings: HashMap<usize, Ping>, pongs: HashMap<usize, Pong> },
    BanPeer(ReasonForBan),
    EdgeUpdate(Edge),
}

impl<A, M> MessageResponse<A, M> for NetworkResponses
where
    A: Actor,
    M: Message<Result = NetworkResponses>,
{
    fn handle<R: ResponseChannel<M>>(self, _: &mut A::Context, tx: Option<R>) {
        if let Some(tx) = tx {
            tx.send(self)
        }
    }
}

impl Message for NetworkRequests {
    type Result = NetworkResponses;
}

#[derive(PartialEq, Eq, Clone, Debug, BorshSerialize, BorshDeserialize)]
pub struct StateResponseInfo {
    pub shard_id: ShardId,
    pub hash: CryptoHash,
    pub shard_state: ShardStateSyncResponse,
}

#[derive(Debug)]
// TODO(#1313): Use Box
#[allow(clippy::large_enum_variant)]
pub enum NetworkClientMessages {
    /// Received transaction.
    Transaction(SignedTransaction),
    TxStatus {
        tx_hash: CryptoHash,
        signer_account_id: AccountId,
    },
    TxStatusResponse(FinalExecutionOutcomeView),
    /// Received block header.
    BlockHeader(BlockHeader, PeerId),
    /// Received block, possibly requested.
    Block(Block, PeerId, bool),
    /// Received list of headers for syncing.
    BlockHeaders(Vec<BlockHeader>, PeerId),
    /// Get Chain information from Client.
    GetChainInfo,
    /// Block approval.
    BlockApproval(AccountId, CryptoHash, Signature, PeerId),
    /// Request headers.
    BlockHeadersRequest(Vec<CryptoHash>),
    /// Request a block.
    BlockRequest(CryptoHash),
    /// State request.
    StateRequest(ShardId, CryptoHash, bool, Vec<Range>),
    /// State response.
    StateResponse(StateResponseInfo),
    /// Account announcements that needs to be validated before being processed.
    AnnounceAccount(Vec<AnnounceAccount>),

<<<<<<< HEAD
    /// Request chunk parts and/or receipts.
    PartialEncodedChunkRequest(PartialEncodedChunkRequestMsg, PeerId),
    /// Information about chunk such as its header, some subset of parts and/or incoming receipts
    PartialEncodedChunk(PartialEncodedChunk),
=======
    /// Request chunk part.
    ChunkPartRequest(ChunkPartRequestMsg, PeerId),
    /// Request chunk part.
    ChunkOnePartRequest(ChunkOnePartRequestMsg, PeerId),
    /// A chunk part.
    ChunkPart(ChunkPartMsg),
    /// A chunk header and one part.
    ChunkOnePart(ChunkOnePart),

    /// A challenge to invalidate the block.
    Challenge(Challenge),
>>>>>>> c4085ea1
}

// TODO(#1313): Use Box
#[derive(Eq, PartialEq, Debug)]
#[allow(clippy::large_enum_variant)]
pub enum NetworkClientResponses {
    /// No response.
    NoResponse,
    /// Valid transaction inserted into mempool as response to Transaction.
    ValidTx,
    /// Invalid transaction inserted into mempool as response to Transaction.
    InvalidTx(InvalidTxError),
    /// The request is routed to other shards
    RequestRouted,
    /// Ban peer for malicious behaviour.
    Ban { ban_reason: ReasonForBan },
    /// Chain information.
    ChainInfo { genesis: CryptoHash, height: BlockIndex, total_weight: Weight },
    /// Block response.
    Block(Block),
    /// Headers response.
    BlockHeaders(Vec<BlockHeader>),
    /// Response to state request.
    StateResponse(StateResponseInfo),
    /// Valid announce accounts.
    AnnounceAccount(Vec<AnnounceAccount>),
    /// Transaction execution outcome
    TxStatus(FinalExecutionOutcomeView),
}

impl<A, M> MessageResponse<A, M> for NetworkClientResponses
where
    A: Actor,
    M: Message<Result = NetworkClientResponses>,
{
    fn handle<R: ResponseChannel<M>>(self, _: &mut A::Context, tx: Option<R>) {
        if let Some(tx) = tx {
            tx.send(self)
        }
    }
}

impl Message for NetworkClientMessages {
    type Result = NetworkClientResponses;
}

/// Peer stats query.
pub struct QueryPeerStats {}

/// Peer stats result
#[derive(Debug)]
pub struct PeerStatsResult {
    /// Chain info.
    pub chain_info: PeerChainInfo,
    /// Number of bytes we've received from the peer.
    pub received_bytes_per_sec: u64,
    /// Number of bytes we've sent to the peer.
    pub sent_bytes_per_sec: u64,
    /// Returns if this peer is abusive and should be banned.
    pub is_abusive: bool,
    /// Counts of incoming/outgoing messages from given peer.
    pub message_counts: (u64, u64),
}

impl<A, M> MessageResponse<A, M> for PeerStatsResult
where
    A: Actor,
    M: Message<Result = PeerStatsResult>,
{
    fn handle<R: ResponseChannel<M>>(self, _: &mut A::Context, tx: Option<R>) {
        if let Some(tx) = tx {
            tx.send(self)
        }
    }
}

impl Message for QueryPeerStats {
    type Result = PeerStatsResult;
}

#[derive(Clone, Debug, Eq, PartialEq, BorshSerialize, BorshDeserialize)]
pub struct ChunkPartRequestMsg {
    pub shard_id: ShardId,
    pub chunk_hash: ChunkHash,
    pub height: BlockIndex,
    pub part_id: u64,
}

#[derive(Clone, Debug, Eq, PartialEq, BorshSerialize, BorshDeserialize)]
pub struct ChunkOnePartRequestMsg {
    pub shard_id: ShardId,
    pub chunk_hash: ChunkHash,
    pub height: BlockIndex,
    pub part_id: u64,
    pub tracking_shards: HashSet<ShardId>,
}

#[derive(Clone, Debug, Eq, PartialEq, BorshSerialize, BorshDeserialize)]
pub struct PartialEncodedChunkRequestMsg {
    pub shard_id: ShardId,
    pub chunk_hash: ChunkHash,
    pub height: BlockIndex,
    pub part_ords: Vec<u64>,
    pub tracking_shards: HashSet<ShardId>,
}

#[derive(Message)]
pub struct StopSignal {}<|MERGE_RESOLUTION|>--- conflicted
+++ resolved
@@ -882,24 +882,13 @@
     /// Account announcements that needs to be validated before being processed.
     AnnounceAccount(Vec<AnnounceAccount>),
 
-<<<<<<< HEAD
     /// Request chunk parts and/or receipts.
     PartialEncodedChunkRequest(PartialEncodedChunkRequestMsg, PeerId),
     /// Information about chunk such as its header, some subset of parts and/or incoming receipts
     PartialEncodedChunk(PartialEncodedChunk),
-=======
-    /// Request chunk part.
-    ChunkPartRequest(ChunkPartRequestMsg, PeerId),
-    /// Request chunk part.
-    ChunkOnePartRequest(ChunkOnePartRequestMsg, PeerId),
-    /// A chunk part.
-    ChunkPart(ChunkPartMsg),
-    /// A chunk header and one part.
-    ChunkOnePart(ChunkOnePart),
 
     /// A challenge to invalidate the block.
     Challenge(Challenge),
->>>>>>> c4085ea1
 }
 
 // TODO(#1313): Use Box
