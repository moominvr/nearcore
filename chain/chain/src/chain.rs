--- conflicted
+++ resolved
@@ -2,7 +2,7 @@
 use std::sync::Arc;
 use std::time::{Duration as TimeDuration, Instant};
 
-use borsh::BorshSerialize;
+use borsh::{BorshDeserialize, BorshSerialize};
 use chrono::prelude::{DateTime, Utc};
 use chrono::Duration;
 use log::{debug, info};
@@ -22,13 +22,8 @@
 use crate::error::{Error, ErrorKind};
 use crate::store::{ChainStore, ChainStoreAccess, ChainStoreUpdate, ShardInfo, StateSyncInfo};
 use crate::types::{
-<<<<<<< HEAD
-    validate_chunk_proofs, AcceptedBlock, Block, BlockHeader, BlockStatus, Provenance,
-    ReceiptProofResponse, ReceiptResponse, RootProof, RuntimeAdapter, Tip,
-=======
-    AcceptedBlock, Block, BlockHeader, BlockStatus, Provenance, ReceiptList, ReceiptProofResponse,
-    ReceiptResponse, RootProof, RuntimeAdapter, ShardStateSyncResponse, Tip,
->>>>>>> b1a84663
+    validate_chunk_proofs, AcceptedBlock, Block, BlockHeader, BlockStatus, Provenance, ReceiptList,
+    ReceiptProofResponse, ReceiptResponse, RootProof, RuntimeAdapter, ShardStateSyncResponse, Tip,
     ValidatorSignatureVerificationResult,
 };
 
@@ -947,28 +942,6 @@
             .into());
         }
 
-<<<<<<< HEAD
-        let block_header = self.get_header_by_height(chunk.header.height_included)?.clone();
-
-        // Validate proofs in the chunk.
-        if validate_chunk_proofs(&chunk, &*self.runtime_adapter)? {
-            byzantine_assert!(false);
-            return Err(ErrorKind::Other(
-                "set_shard_state failed: chunk header proofs are invalid".into(),
-            )
-            .into());
-        }
-
-        // Checking signature
-        if !self.runtime_adapter.verify_chunk_header_signature(&chunk.header)? {
-            byzantine_assert!(false);
-            return Err(ErrorKind::Other(
-                "set_shard_state failed: incorrect chunk signature".to_string(),
-            )
-            .into());
-        }
-
-=======
         let ShardStateSyncResponse {
             chunk,
             chunk_proof,
@@ -979,9 +952,24 @@
             root_proofs,
         } = shard_state;
 
-        // 1-2. Checking chunk validity
-        self.runtime_adapter.check_chunk_validity(&chunk)?;
->>>>>>> b1a84663
+        // Validate proofs in the chunk.
+        if validate_chunk_proofs(&chunk, &*self.runtime_adapter)? {
+            byzantine_assert!(false);
+            return Err(ErrorKind::Other(
+                "set_shard_state failed: chunk header proofs are invalid".into(),
+            )
+            .into());
+        }
+
+        // Checking signature
+        if !self.runtime_adapter.verify_chunk_header_signature(&chunk.header)? {
+            byzantine_assert!(false);
+            return Err(ErrorKind::Other(
+                "set_shard_state failed: incorrect chunk signature".to_string(),
+            )
+            .into());
+        }
+
         // Consider chunk itself is valid.
 
         // 3. Checking that chunks `chunk` and `prev_chunk` are included in appropriate blocks
